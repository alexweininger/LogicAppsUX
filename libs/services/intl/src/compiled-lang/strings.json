{
  "++ZVe/": [
    {
      "type": 0,
      "value": "Testing"
    }
  ],
  "+0yxlR": [
    {
      "type": 0,
      "value": "Function display"
    }
  ],
  "+Uvo/p": [
    {
      "type": 0,
      "value": "Alt text for down chevron"
    }
  ],
  "+ZSBrq": [
    {
      "type": 0,
      "value": "Context menu for "
    },
    {
      "type": 1,
      "value": "title"
    },
    {
      "type": 0,
      "value": " card"
    }
  ],
  "+mAJR3": [
    {
      "type": 0,
      "value": "(UTC+08:00) Kuala Lumpur, Singapore"
    }
  ],
  "+powfX": [
    {
      "type": 0,
      "value": "Time zone"
    }
  ],
  "/EU/oJ": [
    {
      "type": 0,
      "value": "Required. A string that contains the time zone name of the source time zone. See 'Default Time Zones' at 'https://go.microsoft.com/fwlink/?linkid=2238292'."
    }
  ],
  "/I/U8L": [
    {
      "type": 0,
      "value": "Body"
    }
  ],
  "/NDLmg": [
    {
      "type": 0,
      "value": "Waiting"
    }
  ],
  "/NtebP": [
    {
      "type": 0,
      "value": "(UTC+05:00) Islamabad, Karachi"
    }
  ],
  "/QqADs": [
    {
      "type": 0,
      "value": "Returns the elements in the array starting at index Count"
    }
  ],
  "/RS9F7": [
    {
      "type": 0,
      "value": "(UTC-06:00) Saskatchewan"
    }
  ],
  "/ULFwg": [
    {
      "type": 0,
      "value": "Change connection"
    }
  ],
  "/VcZ9g": [
    {
      "type": 0,
      "value": "This connector has multiple versions, built-in and Azure-hosted. Use built-in for the best performance, connection-string authentication, and other features. Use Azure-hosted for other authentication options."
    }
  ],
  "/WW7If": [
    {
      "type": 0,
      "value": "True"
    }
  ],
  "/doURb": [
    {
      "type": 0,
      "value": "Convert the input to an array"
    }
  ],
  "/km5eO": [
    {
      "type": 0,
      "value": "(UTC-04:00) Asuncion"
    }
  ],
  "/mjH84": [
    {
      "type": 0,
      "value": "Show raw outputs"
    }
  ],
  "/n13VL": [
    {
      "type": 0,
      "value": "Properties"
    }
  ],
  "/qchXQ": [
    {
      "type": 0,
      "value": "Required. The collection to join items from."
    }
  ],
  "/qu3zt": [
    {
      "type": 0,
      "value": "0"
    }
  ],
  "/ut0u7": [
    {
      "type": 0,
      "value": "Returns the first Count elements from the array or string passed in"
    }
  ],
  "/vWMKW": [
    {
      "type": 0,
      "value": "Missing required inputs"
    }
  ],
  "/yYyOq": [
    {
      "type": 0,
      "value": "Resource Group"
    }
  ],
  "00xlpa": [
    {
      "type": 0,
      "value": "Shared"
    }
  ],
  "02vyBk": [
    {
      "type": 0,
      "value": "Trigger"
    }
  ],
  "03RO5d": [
    {
      "type": 0,
      "value": "Edit parameter"
    }
  ],
  "04AwK7": [
    {
      "type": 0,
      "value": "Error code: '"
    },
    {
      "type": 1,
      "value": "errorCode"
    },
    {
      "type": 0,
      "value": "', Message: '"
    },
    {
      "type": 1,
      "value": "message"
    },
    {
      "type": 0,
      "value": "'."
    }
  ],
  "06zKZg": [
    {
      "type": 0,
      "value": "(UTC+04:00) Tbilisi"
    }
  ],
  "07ZsoY": [
    {
      "type": 0,
      "value": "Returns the start of the hour to a string timestamp passed in"
    }
  ],
  "07oZoX": [
    {
      "type": 0,
      "value": "(UTC+12:00) Anadyr, Petropavlovsk-Kamchatsky"
    }
  ],
  "08e2rO": [
    {
      "type": 0,
      "value": "The managed identity used with this operation no longer exists. To continue, set up an identity or change the connection."
    }
  ],
  "09B9CU": [
    {
      "type": 0,
      "value": "Returns the URL to invoke the trigger or action. Note: This function can only be used in an httpWebhook and apiConnectionWebhook, not in a manual, recurrence, http, or apiConnection."
    }
  ],
  "0B5xDu": [
    {
      "type": 0,
      "value": "(UTC+05:30) Sri Jayawardenepura"
    }
  ],
  "0CvRZW": [
    {
      "type": 0,
      "value": "Save"
    }
  ],
  "0FzNJV": [
    {
      "type": 0,
      "value": "Required. The base64 encoded string."
    }
  ],
  "0GT0SI": [
    {
      "type": 0,
      "value": "Cancel"
    }
  ],
  "0GqNGo": [
    {
      "type": 0,
      "value": "Url decodes the input string"
    }
  ],
  "0IRUjM": [
    {
      "type": 0,
      "value": "Select a target schema node to start mapping"
    }
  ],
  "0JTHTZ": [
    {
      "type": 0,
      "value": "Show run menu"
    }
  ],
  "0KMjv6": [
    {
      "type": 0,
      "value": "Tracking"
    }
  ],
  "0R2D5l": [
    {
      "type": 0,
      "value": "Returns a binary representation of a URI encoded string"
    }
  ],
  "0SSwxD": [
    {
      "type": 0,
      "value": "Close panel"
    }
  ],
  "0Vzp0l": [
    {
      "type": 0,
      "value": "Collapse"
    }
  ],
  "0ZlNtf": [
    {
      "type": 0,
      "value": "Succeeded with retries"
    }
  ],
  "0i/6TR": [
    {
      "type": 0,
      "value": "Required. The string to convert to upper casing. If a character in the string does not have an uppercase equivalent, the character is included unchanged in the returned string."
    }
  ],
  "0m2Y1/": [
    {
      "type": 0,
      "value": "Value"
    }
  ],
  "0oebOm": [
    {
      "type": 0,
      "value": "Outputs"
    }
  ],
  "0p+pJq": [
    {
      "type": 0,
      "value": "Returns the remainder after dividing the two numbers (modulo)"
    }
  ],
  "0qV0Qe": [
    {
      "type": 0,
      "value": "Required. The string that may contain the value."
    }
  ],
  "0qcKzG": [
    {
      "type": 1,
      "value": "parameterName"
    },
    {
      "type": 0,
      "value": " is no longer present in the operation schema. It should be removed before the workflow is re-saved."
    }
  ],
  "0uj1Li": [
    {
      "type": 0,
      "value": "Returns a binary representation of an input data URI string"
    }
  ],
  "0upuCv": [
    {
      "type": 0,
      "value": "Hour"
    }
  ],
  "0vfdFS": [
    {
      "type": 0,
      "value": "every day"
    }
  ],
  "0xLWzG": [
    {
      "type": 0,
      "value": "The name already exists or is invalid. Update the name before you continue."
    }
  ],
  "0y5eia": [
    {
      "type": 0,
      "value": "More commands"
    }
  ],
  "1+Z8n9": [
    {
      "type": 0,
      "value": "Required. The data URI to convert to String representation."
    }
  ],
  "109OPL": [
    {
      "type": 0,
      "value": "Returns the port from a URI. If port is not specified, returns the default port for the protocol"
    }
  ],
  "11qu8f": [
    {
      "type": 0,
      "value": "Enter a valid integer."
    }
  ],
  "14lYtE": [
    {
      "type": 0,
      "value": "18"
    }
  ],
  "1A1P5b": [
    {
      "type": 0,
      "value": "Comment"
    }
  ],
  "1D047X": [
    {
      "type": 0,
      "value": "Required. The value to convert to XML."
    }
  ],
  "1Fn5n+": [
    {
      "type": 0,
      "value": "Required. The URI encoded string."
    }
  ],
  "1KFpTX": [
    {
      "type": 0,
      "value": "(UTC+03:00) Minsk"
    }
  ],
  "1NBvKu": [
    {
      "type": 0,
      "value": "Convert the parameter argument to a floating-point number"
    }
  ],
  "1R6Vaa": [
    {
      "offset": 0,
      "options": {
        "=0": {
          "value": [
            {
              "type": 0,
              "value": "no items matched."
            }
          ]
        },
        "one": {
          "value": [
            {
              "type": 7
            },
            {
              "type": 0,
              "value": " item matched."
            }
          ]
        },
        "other": {
          "value": [
            {
              "type": 7
            },
            {
              "type": 0,
              "value": " items matched."
            }
          ]
        }
      },
      "pluralType": "cardinal",
      "type": 6,
      "value": "count"
    }
  ],
  "1REk6u": [
    {
      "type": 0,
      "value": "Enter a valid email."
    }
  ],
  "1TE0e8": [
    {
      "type": 0,
      "value": "Required. The value to search the index of."
    }
  ],
  "1VRGCF": [
    {
      "type": 0,
      "value": "Specify one or more expressions which must be true for the trigger to fire."
    }
  ],
  "1YEc9e": [
    {
      "type": 0,
      "value": "Enter a valid condition."
    }
  ],
  "1ZDLZA": [
    {
      "type": 0,
      "value": "Learn more"
    }
  ],
  "1ZSzl6": [
    {
      "type": 0,
      "value": "Each run after configuration must have at least one status checked"
    }
  ],
  "1dlfUe": [
    {
      "type": 0,
      "value": "Actions perform operations on data, communicate between systems, or run other tasks."
    }
  ],
  "1eKQwo": [
    {
      "type": 0,
      "value": "(UTC+08:00) Perth"
    }
  ],
  "1ejxkP": [
    {
      "type": 0,
      "value": "Secure Inputs"
    }
  ],
  "1hHFdx": [
    {
      "type": 0,
      "value": "(UTC-01:00) Azores"
    }
  ],
  "1htSs7": [
    {
      "type": 0,
      "value": "Off"
    }
  ],
  "1jhzOM": [
    {
      "type": 0,
      "value": "Required. The object to check if it is less than value being compared to."
    }
  ],
  "1nODUD": [
    {
      "type": 0,
      "value": "Hide functions"
    }
  ],
  "1nvvw1": [
    {
      "type": 0,
      "value": "Enter the value of the Authorization header"
    }
  ],
  "1pjO9s": [
    {
      "type": 0,
      "value": "Hide source schema"
    }
  ],
  "1uGBLP": [
    {
      "type": 0,
      "value": "5"
    }
  ],
  "1zgFh1": [
    {
      "type": 0,
      "value": "Dismiss"
    }
  ],
  "20oqsp": [
    {
      "type": 0,
      "value": "Add children (recursive)"
    }
  ],
  "23fENy": [
    {
      "type": 0,
      "value": "Returns a binary representation of a base 64 encoded string"
    }
  ],
  "23szE+": [
    {
      "type": 0,
      "value": "Required. The value to convert to data URI."
    }
  ],
  "23uZn1": [
    {
      "type": 0,
      "value": "Global search"
    }
  ],
  "27Nhhv": [
    {
      "type": 0,
      "value": "Select an API from an API Management instance"
    }
  ],
  "2CXCOt": [
    {
      "type": 0,
      "value": "Select a file to upload"
    }
  ],
  "2Cdt4p": [
    {
      "type": 0,
      "value": "Enable split-on to start an instance of the workflow per item in the selected array. Each instance can also have a distinct tracking id."
    }
  ],
  "2JA3gY": [
    {
      "type": 0,
      "value": "Expand tree node"
    }
  ],
  "2K2fAj": [
    {
      "type": 0,
      "value": "End time"
    }
  ],
  "2NXYYu": [
    {
      "type": 0,
      "value": "Search"
    }
  ],
  "2Noh96": [
    {
      "type": 0,
      "value": "17"
    }
  ],
  "2TMGk7": [
    {
      "type": 0,
      "value": "Managed identity"
    }
  ],
  "2ZfzaY": [
    {
      "type": 0,
      "value": "Select existing"
    }
  ],
  "2cVEMV": [
    {
      "type": 0,
      "value": "Returns a single value matching the key name from form-data or form-encoded action output"
    }
  ],
  "2gOfQI": [
    {
      "type": 0,
      "value": "Existing schemas from"
    }
  ],
  "2gzGrJ": [
    {
      "type": 0,
      "value": "Required. The name of the action with a form-data or form-encoded response."
    }
  ],
  "2hrQOL": [
    {
      "type": 0,
      "value": "(UTC+00:00) Dublin, Edinburgh, Lisbon, London"
    }
  ],
  "2kWLLc": [
    {
      "type": 0,
      "value": "Start Time"
    }
  ],
  "2pRsUf": [
    {
      "type": 0,
      "value": "Enter a valid array."
    }
  ],
  "2r30S9": [
    {
      "type": 0,
      "value": "Insert a new step after "
    },
    {
      "type": 1,
      "value": "parentName"
    }
  ],
  "2tTQ0A": [
    {
      "type": 0,
      "value": "On"
    }
  ],
  "2vnYre": [
    {
      "type": 0,
      "value": "Add Action"
    }
  ],
  "2y24a/": [
    {
      "type": 0,
      "value": "Save"
    }
  ],
  "3+TQMa": [
    {
      "type": 0,
      "value": "Loading connection..."
    }
  ],
  "30njcn": [
    {
      "type": 0,
      "value": "Create Connection"
    }
  ],
  "33+WHG": [
    {
      "type": 0,
      "value": "Identifier"
    }
  ],
  "34Nt/B": [
    {
      "type": 0,
      "value": "alt text for button icon"
    }
  ],
  "36RiST": [
    {
      "type": 0,
      "value": "System-assigned managed identity"
    }
  ],
  "3AWwVl": [
    {
      "type": 0,
      "value": "Code"
    }
  ],
  "3BZnxY": [
    {
      "type": 0,
      "value": "Add dynamic content"
    }
  ],
  "3ERi+E": [
    {
      "type": 0,
      "value": "Terms of Service"
    }
  ],
  "3GINhd": [
    {
      "type": 0,
      "value": "Triggers"
    }
  ],
  "3KPLpx": [
    {
      "type": 0,
      "value": "Remove all mappings within source element `"
    },
    {
      "type": 1,
      "value": "nodeName"
    },
    {
      "type": 0,
      "value": "` first."
    }
  ],
  "3MTSYZ": [
    {
      "type": 0,
      "value": "(UTC-03:00) Salvador"
    }
  ],
  "3NhwIJ": [
    {
      "type": 0,
      "value": "Required. The separator."
    }
  ],
  "3O0i4j": [
    {
      "type": 0,
      "value": "There is no content available"
    }
  ],
  "3QXY3z": [
    {
      "type": 0,
      "value": "Replacing an existing schema with an incompatible schema might create errors in your map."
    }
  ],
  "3X4FHS": [
    {
      "type": 0,
      "value": "Choose the type of user input"
    }
  ],
  "3Y8a6G": [
    {
      "type": 0,
      "value": "Required parameters "
    },
    {
      "type": 1,
      "value": "parameters"
    },
    {
      "type": 0,
      "value": " not set or invalid"
    }
  ],
  "3cZZKj": [
    {
      "type": 0,
      "value": "Divider"
    }
  ],
  "3eeli7": [
    {
      "type": 0,
      "value": "Select a source schema"
    }
  ],
  "3ewBbk": [
    {
      "type": 0,
      "value": "The entered identity is not associated with this Logic App."
    }
  ],
  "3jwMBm": [
    {
      "type": 0,
      "value": "Invalid json format. Missing beginning "
    },
    {
      "type": 1,
      "value": "openingBracket"
    },
    {
      "type": 0,
      "value": " or ending "
    },
    {
      "type": 1,
      "value": "closingBracket"
    },
    {
      "type": 0,
      "value": "."
    }
  ],
  "3kI7xF": [
    {
      "type": 0,
      "value": "Faulted"
    }
  ],
  "3n5pnv": [
    {
      "type": 0,
      "value": "(UTC+10:30) Lord Howe Island"
    }
  ],
  "3rzrWf": [
    {
      "type": 0,
      "value": "Required. The object to remove the property from."
    }
  ],
  "3sJlV+": [
    {
      "type": 0,
      "value": "Close code view"
    }
  ],
  "3vCCY7": [
    {
      "type": 0,
      "value": "Required. The number of a specified time unit to subtract."
    }
  ],
  "3vqfeV": [
    {
      "type": 0,
      "value": "3"
    }
  ],
  "43xObP": [
    {
      "type": 0,
      "value": "(UTC+10:00) Canberra, Melbourne, Sydney"
    }
  ],
  "45ubha": [
    {
      "type": 0,
      "value": "Authentication"
    }
  ],
  "47kOXr": [
    {
      "type": 0,
      "value": "Required. The lowest integer that can be returned."
    }
  ],
  "4BH9uU": [
    {
      "type": 0,
      "value": "Errors"
    }
  ],
  "4BrA0z": [
    {
      "type": 0,
      "value": "Required. The number of days to add. Can be negative to subtract days."
    }
  ],
  "4D7H4R": [
    {
      "type": 0,
      "value": "Runs "
    },
    {
      "type": 1,
      "value": "onDays"
    }
  ],
  "4Ekn9t": [
    {
      "type": 0,
      "value": "Undo"
    }
  ],
  "4IS4yp": [
    {
      "type": 0,
      "value": "Retry Policy"
    }
  ],
  "4Q7WzU": [
    {
      "type": 0,
      "value": "Add a new connection"
    }
  ],
  "4YKQAF": [
    {
      "type": 0,
      "value": "Required. The unit of time specified in the interval."
    }
  ],
  "4aaixN": [
    {
      "type": 0,
      "value": "Tour"
    }
  ],
  "4c0uPQ": [
    {
      "type": 0,
      "value": "Required. The name of the parameter whose values you want."
    }
  ],
  "4j2MEv": [
    {
      "type": 0,
      "value": "Toggle Minimap"
    }
  ],
  "4pm5yw": [
    {
      "type": 0,
      "value": "Button to add dynamic content if TokenPicker is hidden"
    }
  ],
  "4sYR0J": [
    {
      "type": 1,
      "value": "parameterName"
    },
    {
      "type": 0,
      "value": " is required."
    }
  ],
  "4vcnOA": [
    {
      "type": 0,
      "value": "Returns the minimum value in the input array of numbers"
    }
  ],
  "4vmGh0": [
    {
      "type": 0,
      "value": "Service request ID"
    }
  ],
  "4wjJs0": [
    {
      "type": 0,
      "value": "14"
    }
  ],
  "5+P3ef": [
    {
      "type": 0,
      "value": "(UTC+08:45) Eucla"
    }
  ],
  "595Baw": [
    {
      "type": 0,
      "value": "(UTC+09:00) Osaka, Sapporo, Tokyo"
    }
  ],
  "5J7j9k": [
    {
      "type": 0,
      "value": "Required. The XPath expression to evaluate."
    }
  ],
  "5OvGgn": [
    {
      "type": 0,
      "value": "Body"
    }
  ],
  "5SAQOb": [
    {
      "type": 0,
      "value": "Authority"
    }
  ],
  "5WhTmH": [
    {
      "type": 0,
      "value": "Loading..."
    }
  ],
  "5akc1Q": [
    {
      "type": 0,
      "value": "Unsupported 'in' value : '"
    },
    {
      "type": 1,
      "value": "value"
    },
    {
      "type": 0,
      "value": "' in Parameter"
    }
  ],
  "5b0sKi": [
    {
      "type": 0,
      "value": "Returns true if an object, array, or string is empty"
    }
  ],
  "5cPiWA": [
    {
      "type": 0,
      "value": "Required. The name of the loop whose item you want."
    }
  ],
  "5dCAjy": [
    {
      "type": 0,
      "value": "Day"
    }
  ],
  "5hWg4V": [
    {
      "type": 0,
      "value": "Select element"
    }
  ],
  "5qzZMo": [
    {
      "type": 0,
      "value": "Loading..."
    }
  ],
  "5rkegy": [
    {
      "type": 0,
      "value": "Delete Parameter"
    }
  ],
  "5ytHcK": [
    {
      "type": 0,
      "value": "Loading..."
    }
  ],
  "6+RwRp": [
    {
      "type": 0,
      "value": "Hybrid Connector"
    }
  ],
  "61iT9C": [
    {
      "type": 0,
      "value": "Insert data from previous step (You can also add by typing Alt + / in the editor)"
    }
  ],
  "62Ypnr": [
    {
      "type": 0,
      "value": "Error loading operation data"
    }
  ],
  "63/zYN": [
    {
      "type": 0,
      "value": "Required. The object to check if it is greater than value being compared to."
    }
  ],
  "6OSgRP": [
    {
      "type": 0,
      "value": "Test map"
    }
  ],
  "6PdOcy": [
    {
      "type": 0,
      "value": "Cancel"
    }
  ],
  "6fDYzG": [
    {
      "type": 0,
      "value": "Failed to load the schema. Please try again."
    }
  ],
  "6gZ4I3": [
    {
      "type": 0,
      "value": "Function '"
    },
    {
      "type": 1,
      "value": "functionName"
    },
    {
      "type": 0,
      "value": "' has too many inputs assigned to it"
    }
  ],
  "6jiO7t": [
    {
      "type": 0,
      "value": "Show run"
    }
  ],
  "6jsWn/": [
    {
      "type": 0,
      "value": "Required. The collection to search within."
    }
  ],
  "6kSpHL": [
    {
      "type": 0,
      "value": "Required. The name of the action with a multipart response."
    }
  ],
  "6lLsi+": [
    {
      "type": 0,
      "value": "This step will be removed from the Logic App."
    }
  ],
  "6oqk+A": [
    {
      "type": 0,
      "value": "Previous"
    }
  ],
  "6qkBwz": [
    {
      "type": 0,
      "value": "Required. The number to multiply Multiplicand 2 with."
    }
  ],
  "6ueRYm": [
    {
      "type": 0,
      "value": "Start time"
    }
  ],
  "73iM9+": [
    {
      "type": 0,
      "value": "Update source schema"
    }
  ],
  "7EZ2oY": [
    {
      "type": 0,
      "value": "(UTC-04:00) Turks and Caicos"
    }
  ],
  "7Fyq1F": [
    {
      "type": 0,
      "value": "No inputs"
    }
  ],
  "7GSk99": [
    {
      "type": 0,
      "value": "OK"
    }
  ],
  "7LmpNN": [
    {
      "type": 0,
      "value": "Parameter \""
    },
    {
      "type": 1,
      "value": "parameterName"
    },
    {
      "type": 0,
      "value": "\" cannot be found for this operation"
    }
  ],
  "7PtWvu": [
    {
      "type": 0,
      "value": "(UTC-05:00) Eastern Time (US & Canada)"
    }
  ],
  "7QymrD": [
    {
      "type": 0,
      "value": "Required. The string from which the substring is taken."
    }
  ],
  "7S2wtE": [
    {
      "type": 0,
      "value": "Schema Validation"
    }
  ],
  "7WVgiU": [
    {
      "type": 0,
      "value": "Configure"
    }
  ],
  "7ZR1xr": [
    {
      "type": 0,
      "value": "Add an action"
    }
  ],
  "7aJqIH": [
    {
      "type": 0,
      "value": "Optional. The locale to be used when formatting (defaults to 'en-us')."
    }
  ],
  "7k9jXx": [
    {
      "type": 0,
      "value": "Status code"
    }
  ],
  "7lnElz": [
    {
      "type": 0,
      "value": "Returns the number of ticks (100 nanoseconds interval) since 1 January 0001 00:00:00 UT of a string timestamp"
    }
  ],
  "7lvqST": [
    {
      "type": 0,
      "value": "Invalid"
    }
  ],
  "7yEdSt": [
    {
      "type": 0,
      "value": "Show more"
    }
  ],
  "7yFLpB": [
    {
      "type": 0,
      "value": "Copy URL"
    }
  ],
  "7zzPsK": [
    {
      "type": 0,
      "value": "Required. The string that may contain the value."
    }
  ],
  "8+0teU": [
    {
      "type": 0,
      "value": "Parameter name already exists."
    }
  ],
  "83G5rr": [
    {
      "type": 0,
      "value": "Specify the interval."
    }
  ],
  "83PYuA": [
    {
      "type": 0,
      "value": "(UTC-06:00) Central Time (US & Canada)"
    }
  ],
  "84D91Y": [
    {
      "type": 0,
      "value": "Pfx"
    }
  ],
  "89FJnl": [
    {
      "type": 0,
      "value": "Invalid property {0} for authentication type {1}."
    }
  ],
  "8BoVtZ": [
    {
      "type": 0,
      "value": "Error executing the api - "
    },
    {
      "type": 1,
      "value": "url"
    }
  ],
  "8CWFEh": [
    {
      "type": 0,
      "value": "Required. The value to return if the expression is 'true'."
    }
  ],
  "8DFwxH": [
    {
      "type": 0,
      "value": "Returns a formatted number string"
    }
  ],
  "8FjOSh": [
    {
      "type": 0,
      "value": "Required. The object to check if it is greater or equal to the comparing object."
    }
  ],
  "8JEHiY": [
    {
      "type": 0,
      "value": "Saturday"
    }
  ],
  "8L+oIz": [
    {
      "type": 0,
      "value": "Cannot render designer due to multiple triggers in definition."
    }
  ],
  "8LhQeL": [
    {
      "type": 0,
      "value": "Switch to code view mode"
    }
  ],
  "8ND+Yc": [
    {
      "type": 0,
      "value": "Please enable managed identity for the logic app."
    }
  ],
  "8SxNQC": [
    {
      "type": 0,
      "value": "Overview"
    }
  ],
  "8U0KPg": [
    {
      "type": 0,
      "value": "Required. The string to be URI encoded."
    }
  ],
  "8UfIAk": [
    {
      "type": 0,
      "value": "Enter secret as plain text or use a secure parameter"
    }
  ],
  "8Y5xpK": [
    {
      "type": 0,
      "value": "Thursday"
    }
  ],
  "8ZfbyZ": [
    {
      "type": 0,
      "value": "(UTC+06:00) Astana"
    }
  ],
  "8baaNC": [
    {
      "type": 0,
      "value": "Unsupported Token Type: "
    },
    {
      "type": 1,
      "value": "expressions"
    }
  ],
  "8eKf/c": [
    {
      "type": 0,
      "value": "(UTC+08:00) Irkutsk"
    }
  ],
  "8eTWaf": [
    {
      "type": 0,
      "value": "Rename"
    }
  ],
  "8j+a0n": [
    {
      "type": 0,
      "value": "With the asynchronous pattern, if the remote server indicates that the request is accepted for processing with a 202 (Accepted) response, the Logic Apps engine will keep polling the URL specified in the response's location header until reaching a terminal state."
    }
  ],
  "8luJ2j": [
    {
      "type": 0,
      "value": "Create Connection Reference"
    }
  ],
  "8mDG0V": [
    {
      "type": 0,
      "value": "The workflow has parameter validation errors in the following operations: "
    },
    {
      "type": 1,
      "value": "invalidNodes"
    }
  ],
  "8ubEPi": [
    {
      "type": 0,
      "value": "Request Options"
    }
  ],
  "8wlfdo": [
    {
      "type": 0,
      "value": "Suppress workflow headers on response"
    }
  ],
  "8wr0zO": [
    {
      "type": 0,
      "value": "Adds an integer number of days to a string timestamp passed in"
    }
  ],
  "8zkvmc": [
    {
      "type": 0,
      "value": "Testing"
    }
  ],
  "9/UeTh": [
    {
      "type": 0,
      "value": "Returns a single array or object that has common elements between arrays or objects passed in"
    }
  ],
  "90Q7Pw": [
    {
      "type": 0,
      "value": "Value"
    }
  ],
  "90o7sB": [
    {
      "type": 0,
      "value": "File"
    }
  ],
  "93Gj/n": [
    {
      "type": 0,
      "value": "Line Position"
    }
  ],
  "93svjx": [
    {
      "type": 0,
      "value": "User identity is not supported when Logic App has system assigned managed identity enabled."
    }
  ],
  "99vsJy": [
    {
      "type": 0,
      "value": "Connector"
    }
  ],
  "9EmN2M": [
    {
      "type": 0,
      "value": "Cancel"
    }
  ],
  "9IDWMU": [
    {
      "type": 0,
      "value": "Close"
    }
  ],
  "9JuvQ4": [
    {
      "type": 0,
      "value": "Returns a data URI of a value"
    }
  ],
  "9Jv3+1": [
    {
      "type": 0,
      "value": "Returns an object with an additional property value pair"
    }
  ],
  "9LLnyJ": [
    {
      "type": 0,
      "value": "(UTC-03:00) Brasilia"
    }
  ],
  "9SuA/E": [
    {
      "type": 0,
      "value": "12"
    }
  ],
  "9W0lck": [
    {
      "type": 0,
      "value": "Invalid split on value '"
    },
    {
      "type": 1,
      "value": "splitOn"
    },
    {
      "type": 0,
      "value": "', cannot find in outputs."
    }
  ],
  "9W3giy": [
    {
      "type": 0,
      "value": "In-Development"
    }
  ],
  "9YGcT2": [
    {
      "type": 0,
      "value": "ChildErrors"
    }
  ],
  "9YZ873": [
    {
      "type": 0,
      "value": "Text"
    }
  ],
  "9atGYe": [
    {
      "type": 0,
      "value": "Add"
    }
  ],
  "9djnqI": [
    {
      "type": 0,
      "value": "Returns the result from adding the two numbers"
    }
  ],
  "9u/Ae3": [
    {
      "type": 0,
      "value": "Returns true if both parameters are true"
    }
  ],
  "9x8hg8": [
    {
      "type": 0,
      "value": "Edit in basic mode"
    }
  ],
  "A5Ferh": [
    {
      "type": 0,
      "value": "Source element removed from view."
    }
  ],
  "A8l+k7": [
    {
      "type": 0,
      "value": "Error occurred while executing the following API parameters: '"
    },
    {
      "type": 1,
      "value": "parameters"
    },
    {
      "type": 0,
      "value": "'"
    }
  ],
  "ADM1Z8": [
    {
      "type": 0,
      "value": "Authentication Type"
    }
  ],
  "AEguAy": [
    {
      "type": 0,
      "value": "Empty value"
    }
  ],
  "AGCm1p": [
    {
      "type": 0,
      "value": "Name"
    }
  ],
  "AHB418": [
    {
      "type": 0,
      "value": "Filter Actions"
    }
  ],
  "AO6T9u": [
    {
      "type": 0,
      "value": "Done"
    }
  ],
  "AQ7Zxc": [
    {
      "type": 0,
      "value": "Returns the index for a value's n-th occurrence in a string (case-insensitive, invariant culture)."
    }
  ],
  "Af+Ve0": [
    {
      "type": 0,
      "value": "(UTC+11:00) Bougainville Island"
    }
  ],
  "AheXMN": [
    {
      "type": 0,
      "value": "Select frequency."
    }
  ],
  "AnX5yC": [
    {
      "type": 0,
      "value": "Username"
    }
  ],
  "AoalgS": [
    {
      "type": 0,
      "value": "Loading more results..."
    }
  ],
  "ArTh0/": [
    {
      "type": 0,
      "value": "Required. The string to encode into base64 representation."
    }
  ],
  "AsqIUa": [
    {
      "type": 0,
      "value": "Maximum Interval"
    }
  ],
  "Az0QvG": [
    {
      "type": 0,
      "value": "Automatic"
    }
  ],
  "B/JzwK": [
    {
      "offset": 0,
      "options": {
        "=0": {
          "value": [
            {
              "type": 0,
              "value": "0 Actions"
            }
          ]
        },
        "one": {
          "value": [
            {
              "type": 7
            },
            {
              "type": 0,
              "value": " Action"
            }
          ]
        },
        "other": {
          "value": [
            {
              "type": 7
            },
            {
              "type": 0,
              "value": " Actions"
            }
          ]
        }
      },
      "pluralType": "cardinal",
      "type": 6,
      "value": "actionCount"
    }
  ],
  "B/gCWM": [
    {
      "type": 0,
      "value": "Error"
    }
  ],
  "B2s0iG": [
    {
      "type": 0,
      "value": "Required. The index of the part to retrieve."
    }
  ],
  "B59BCg": [
    {
      "type": 0,
      "value": "No dynamic content available"
    }
  ],
  "B999mz": [
    {
      "type": 0,
      "value": "Line deleted."
    }
  ],
  "BBD8Em": [
    {
      "type": 0,
      "value": "Key"
    }
  ],
  "BCAnZP": [
    {
      "type": 0,
      "value": "Either a single format specifier character or a custom format pattern that indicates how to format the value of this timestamp. If format is not provided, the ISO 8601 format ('o') is used."
    }
  ],
  "BEZWxB": [
    {
      "type": 0,
      "value": "Clear custom value"
    }
  ],
  "BHe7qY": [
    {
      "type": 0,
      "value": "Required. The URI encoded string."
    }
  ],
  "BJNUxN": [
    {
      "type": 0,
      "value": "Path Parameters"
    }
  ],
  "BKL0ZG": [
    {
      "type": 0,
      "value": "Start time"
    }
  ],
  "BQCPY7": [
    {
      "type": 0,
      "value": "Required. The string to decode the URL-unsafe characters from."
    }
  ],
  "BQSRV0": [
    {
      "type": 0,
      "value": "Enter password as plain text or use a secure parameter"
    }
  ],
  "BSgavq": [
    {
      "type": 0,
      "value": "Example: Monday, Friday"
    }
  ],
  "BUutcC": [
    {
      "type": 0,
      "value": "Expant list of sibling elements"
    }
  ],
  "BYrP8F": [
    {
      "type": 0,
      "value": "Number"
    }
  ],
  "BeqBP7": [
    {
      "type": 0,
      "value": "Automatic Decompression"
    }
  ],
  "Bl4Iv0": [
    {
      "type": 0,
      "value": "(UTC+08:00) Ulaanbaatar"
    }
  ],
  "Bn8iTS": [
    {
      "type": 0,
      "value": "State type:"
    }
  ],
  "BoMvF2": [
    {
      "type": 0,
      "value": "Collapse"
    }
  ],
  "BogxJl": [
    {
      "type": 0,
      "value": "(UTC+04:00) Izhevsk, Samara"
    }
  ],
  "BrWQ0Z": [
    {
      "type": 0,
      "value": "Select a managed identity"
    }
  ],
  "BtL7UI": [
    {
      "type": 0,
      "value": "No additional information is needed for this step. You will be able to use the outputs in subsequent steps."
    }
  ],
  "BuYrD3": [
    {
      "type": 0,
      "value": "A single format specifier that indicates how to format the value of this Guid."
    }
  ],
  "BxITRH": [
    {
      "type": 0,
      "value": "Required. The object to check if it is greater than comparing object."
    }
  ],
  "C1cy54": [
    {
      "type": 0,
      "value": "Body"
    }
  ],
  "C4NQ1J": [
    {
      "type": 0,
      "value": "Retrieve items to meet the specified threshold by following the continuation token. Due to connector's page size, the number returned may exceed the threshold."
    }
  ],
  "CG772M": [
    {
      "type": 0,
      "value": "Connection required"
    }
  ],
  "CaajcD": [
    {
      "type": 0,
      "value": "(UTC+13:00) Samoa"
    }
  ],
  "Cb6IEq": [
    {
      "type": 0,
      "value": "(UTC-05:00) Havana"
    }
  ],
  "Cb8pv0": [
    {
      "type": 0,
      "value": "(UTC-02:00) Mid-Atlantic - Old"
    }
  ],
  "Ci41Od": [
    {
      "type": 0,
      "value": "(UTC+12:00) Auckland, Wellington"
    }
  ],
  "Ciol6I": [
    {
      "type": 0,
      "value": "Output"
    }
  ],
  "ClZW2r": [
    {
      "type": 0,
      "value": "Value"
    }
  ],
  "CsPY74": [
    {
      "type": 0,
      "value": "Credential Type"
    }
  ],
  "CvoqQ6": [
    {
      "type": 0,
      "value": "Please enter or select a date (YYYY-MM-DD)"
    }
  ],
  "Cy0pyB": [
    {
      "type": 0,
      "value": "(UTC+09:30) Adelaide"
    }
  ],
  "CypYLs": [
    {
      "type": 0,
      "value": "Insert a new step between "
    },
    {
      "type": 1,
      "value": "parentName"
    },
    {
      "type": 0,
      "value": " and "
    },
    {
      "type": 1,
      "value": "childName"
    }
  ],
  "Czt6YV": [
    {
      "type": 0,
      "value": "at "
    },
    {
      "type": 1,
      "value": "times"
    }
  ],
  "D+Ptnq": [
    {
      "type": 0,
      "value": "Returns the path and query from a URI"
    }
  ],
  "D/xTXV": [
    {
      "type": 0,
      "value": "Show source schema"
    }
  ],
  "D1lgsT": [
    {
      "type": 0,
      "value": "Required. The string from which to remove leading and trailing whitespace."
    }
  ],
  "D5FIKL": [
    {
      "type": 0,
      "value": "Paste from sample"
    }
  ],
  "DDIIAQ": [
    {
      "type": 0,
      "value": "Node"
    }
  ],
  "DEu7oK": [
    {
      "type": 0,
      "value": "(UTC-07:00) Arizona"
    }
  ],
  "DGMwU4": [
    {
      "type": 0,
      "value": "Use sample payload to generate schema"
    }
  ],
  "DJW8RE": [
    {
      "type": 0,
      "value": "Select a value"
    }
  ],
  "DQV7aK": [
    {
      "type": 0,
      "value": "Alt/Option + click to download '"
    },
    {
      "type": 1,
      "value": "displayName"
    },
    {
      "type": 0,
      "value": "'"
    }
  ],
  "DWd9vy": [
    {
      "type": 0,
      "value": "every week"
    }
  ],
  "DWsh56": [
    {
      "type": 0,
      "value": "Enter client ID"
    }
  ],
  "DYXoEM": [
    {
      "type": 0,
      "value": "(UTC+02:00) Chisinau"
    }
  ],
  "DZZ3fj": [
    {
      "type": 0,
      "value": "Duration"
    }
  ],
  "DZc8wP": [
    {
      "type": 0,
      "value": "Custom value does not match the schema node's type"
    }
  ],
  "Dhu3IS": [
    {
      "type": 0,
      "value": "Show mini-map"
    }
  ],
  "DjbVKU": [
    {
      "type": 0,
      "value": "OAuth"
    }
  ],
  "DkF25I": [
    {
      "type": 0,
      "value": "Expand Static Result"
    }
  ],
  "DsPDVB": [
    {
      "type": 0,
      "value": "Trigger condition cannot be empty"
    }
  ],
  "DuoHXI": [
    {
      "type": 0,
      "value": "Add an input"
    }
  ],
  "DyYcJZ": [
    {
      "type": 0,
      "value": "Run After"
    }
  ],
  "DysO/Q": [
    {
      "type": 0,
      "value": "Ctrl + Y"
    }
  ],
  "E+HsWF": [
    {
      "type": 0,
      "value": "Signing in..."
    }
  ],
  "E+iim4": [
    {
      "type": 0,
      "value": "Select timezone."
    }
  ],
  "E3+TAA": [
    {
      "type": 0,
      "value": "Schema node '"
    },
    {
      "type": 1,
      "value": "nodeName"
    },
    {
      "type": 0,
      "value": "' has an input with a mismatched type"
    }
  ],
  "E8iqLl": [
    {
      "type": 0,
      "value": "(UTC+11:00) Sakhalin"
    }
  ],
  "ECZC6Y": [
    {
      "type": 0,
      "value": "Converts the parameter to a decimal number"
    }
  ],
  "ERAWZA": [
    {
      "type": 0,
      "value": "Response"
    }
  ],
  "ERVorY": [
    {
      "type": 0,
      "value": "Make Group"
    }
  ],
  "ESZXfC": [
    {
      "type": 0,
      "value": "At these minutes"
    }
  ],
  "EUQDM6": [
    {
      "type": 0,
      "value": "Add an action"
    }
  ],
  "EZz5q7": [
    {
      "type": 0,
      "value": "Required. The index of where to start extracting the substring."
    }
  ],
  "Ea/fr+": [
    {
      "type": 0,
      "value": "Every "
    },
    {
      "type": 1,
      "value": "interval"
    },
    {
      "type": 0,
      "value": " days"
    }
  ],
  "EaTGcN": [
    {
      "type": 0,
      "value": "(UTC+01:00) West Central Africa"
    }
  ],
  "EdeHLs": [
    {
      "type": 0,
      "value": "Switch to input entire array"
    }
  ],
  "EdzoIs": [
    {
      "type": 0,
      "value": "1"
    }
  ],
  "EiRMD4": [
    {
      "type": 0,
      "value": "Sign in to create a connection to "
    },
    {
      "type": 1,
      "value": "connectorDisplayName"
    },
    {
      "type": 0,
      "value": "."
    }
  ],
  "EjXdAm": [
    {
      "type": 0,
      "value": "Password"
    }
  ],
  "Ek0mSE": [
    {
      "type": 0,
      "value": "View the request history for this operation"
    }
  ],
  "EurkzL": [
    {
      "type": 0,
      "value": "Please select yes or no"
    }
  ],
  "Ex4U46": [
    {
      "type": 0,
      "value": "Use Invoker's Connection"
    }
  ],
  "ExaACE": [
    {
      "type": 0,
      "value": "Connection display name"
    }
  ],
  "F3IDl8": [
    {
      "type": 0,
      "value": "Required. The number of a specified time unit to add."
    }
  ],
  "F9dR1Q": [
    {
      "type": 0,
      "value": "Add"
    }
  ],
  "FBNevf": [
    {
      "type": 0,
      "value": "Go To Operation"
    }
  ],
  "FDF4Qb": [
    {
      "type": 0,
      "value": "Returns a parameter value that is defined in the definition"
    }
  ],
  "FDWfqM": [
    {
      "type": 0,
      "value": "Secure Outputs"
    }
  ],
  "FGS2fS": [
    {
      "type": 0,
      "value": "has failed"
    }
  ],
  "FIL1Nt": [
    {
      "type": 0,
      "value": "Condition is too complex or invalid. Unable to switch to basic mode"
    }
  ],
  "FIT7i0": [
    {
      "type": 0,
      "value": "20"
    }
  ],
  "FL/0Zp": [
    {
      "type": 0,
      "value": "(UTC-07:00) Chihuahua, La Paz, Mazatlan"
    }
  ],
  "FN5zHQ": [
    {
      "type": 0,
      "value": "Returns a section of a string defined by the start index and the end index"
    }
  ],
  "FNbA9+": [
    {
      "type": 0,
      "value": "Expand"
    }
  ],
  "FS+/Tb": [
    {
      "type": 0,
      "value": "Returns the body for a part in a multipart output of the trigger"
    }
  ],
  "FS06y3": [
    {
      "type": 0,
      "value": "Must provide name of parameter."
    }
  ],
  "FT3jt6": [
    {
      "type": 0,
      "value": "Webhook reference information"
    }
  ],
  "FUhNu4": [
    {
      "type": 0,
      "value": "Split On"
    }
  ],
  "FUuFlC": [
    {
      "type": 0,
      "value": "Default"
    }
  ],
  "FXLR5M": [
    {
      "offset": 0,
      "options": {
        "one": {
          "value": [
            {
              "type": 7
            },
            {
              "type": 0,
              "value": " hour"
            }
          ]
        },
        "other": {
          "value": [
            {
              "type": 7
            },
            {
              "type": 0,
              "value": " hours"
            }
          ]
        }
      },
      "pluralType": "cardinal",
      "type": 6,
      "value": "hours"
    }
  ],
  "FYtDP0": [
    {
      "type": 0,
      "value": "Enter an email address."
    }
  ],
  "FaBEfQ": [
    {
      "type": 0,
      "value": "Tracked properties"
    }
  ],
  "Fcvgvg": [
    {
      "type": 0,
      "value": "Search"
    }
  ],
  "FiyQjU": [
    {
      "type": 0,
      "value": "2"
    }
  ],
  "FslNgF": [
    {
      "type": 0,
      "value": "Status"
    }
  ],
  "FxQ2Ts": [
    {
      "type": 0,
      "value": "(UTC+02:00) Tripoli"
    }
  ],
  "G/CC5/": [
    {
      "type": 0,
      "value": "Invalid split on format in {splitOn}."
    }
  ],
  "G0XYrd": [
    {
      "type": 0,
      "value": "Required. The string that may contain the value."
    }
  ],
  "GAY7b8": [
    {
      "type": 0,
      "value": "Returns the query from a URI"
    }
  ],
  "GCjJnP": [
    {
      "type": 0,
      "value": "Enter a valid Json."
    }
  ],
  "GD3m4X": [
    {
      "type": 0,
      "value": "Expanded"
    }
  ],
  "GDUGlm": [
    {
      "type": 0,
      "value": "Enter authority"
    }
  ],
  "GE14Xd": [
    {
      "type": 0,
      "value": "(UTC-03:00) City of Buenos Aires"
    }
  ],
  "GEB1on": [
    {
      "type": 0,
      "value": "This contains a value that is not between 0 and 59"
    }
  ],
  "GIUSQs": [
    {
      "type": 0,
      "value": "Filter by data type"
    }
  ],
  "GLd3MU": [
    {
      "type": 0,
      "value": "Required. The object to find inside the Within collection."
    }
  ],
  "GMkbFM": [
    {
      "type": 0,
      "value": "Trigger conditions"
    }
  ],
  "GXXLuT": [
    {
      "type": 0,
      "value": "Enter a valid boolean."
    }
  ],
  "GYvF54": [
    {
      "type": 0,
      "value": "Referencing functions"
    }
  ],
  "GcG0qf": [
    {
      "type": 0,
      "value": "Returns true if the parameters are false"
    }
  ],
  "GdGm4T": [
    {
      "type": 0,
      "value": "More commands"
    }
  ],
  "Gi72X5": [
    {
      "type": 0,
      "value": "See Less"
    }
  ],
  "Gi7czD": [
    {
      "type": 0,
      "value": "Source schema element"
    }
  ],
  "Gl5khw": [
    {
      "type": 0,
      "value": "At these hours"
    }
  ],
  "Gmya+V": [
    {
      "type": 0,
      "value": "Not available"
    }
  ],
  "GreYWQ": [
    {
      "type": 0,
      "value": "Enter parameter name."
    }
  ],
  "GtDOFg": [
    {
      "type": 0,
      "value": "Cancel the selection"
    }
  ],
  "GyUe4C": [
    {
      "type": 0,
      "value": "Modify options regarding functions"
    }
  ],
  "GzQQqH": [
    {
      "type": 0,
      "value": "Array"
    }
  ],
  "Gziyq8": [
    {
      "type": 0,
      "value": "File Content"
    }
  ],
  "H/QVod": [
    {
      "type": 0,
      "value": "Workflow has settings validation errors on the following operations: "
    },
    {
      "type": 1,
      "value": "invalidNodes"
    }
  ],
  "H17jEE": [
    {
      "type": 0,
      "value": "URI parsing functions"
    }
  ],
  "H1wnHr": [
    {
      "type": 0,
      "value": "Required. The string to slice."
    }
  ],
  "H2WdiZ": [
    {
      "type": 0,
      "value": "Enter the valid minute values (from 0 to 59) separated by comma, e.g., 15,30"
    }
  ],
  "H5VikC": [
    {
      "type": 0,
      "value": "Invalid connection, mapping must not form a closed loop."
    }
  ],
  "H8bEUn": [
    {
      "type": 0,
      "value": "Required. The number that Subtrahend is removed from."
    }
  ],
  "HDqP2g": [
    {
      "type": 0,
      "value": "Required. The key name of the form data value to return."
    }
  ],
  "HH970i": [
    {
      "type": 0,
      "value": "Month"
    }
  ],
  "HOchry": [
    {
      "type": 0,
      "value": "Select an existing connection reference or create a new one."
    }
  ],
  "HQ8/tk": [
    {
      "type": 0,
      "value": "Button to add dynamic content if TokenPicker is shown"
    }
  ],
  "HSJLCu": [
    {
      "type": 0,
      "value": "Headers"
    }
  ],
  "HYhDYB": [
    {
      "type": 0,
      "value": "(UTC-02:00) Coordinated Universal Time-02"
    }
  ],
  "Hbqlzk": [
    {
      "type": 0,
      "value": "Insert Expression"
    }
  ],
  "HfinO2": [
    {
      "type": 0,
      "value": "Switch to detail inputs for array item"
    }
  ],
  "HfrUId": [
    {
      "type": 0,
      "value": "Please select a card to see the content"
    }
  ],
  "HmcHoE": [
    {
      "type": 0,
      "value": "Error fetching manifest"
    }
  ],
  "HoQiVa": [
    {
      "type": 0,
      "value": "Enter a valid datetime."
    }
  ],
  "Hs5+Mk": [
    {
      "type": 0,
      "value": "Enter a valid value for "
    },
    {
      "type": 1,
      "value": "parameterName"
    },
    {
      "type": 0,
      "value": "."
    }
  ],
  "HsO1Rd": [
    {
      "type": 1,
      "value": "addIcon"
    },
    {
      "type": 0,
      "value": " Install Gateway"
    }
  ],
  "Hyp0Ao": [
    {
      "type": 0,
      "value": "Remove parameter \""
    },
    {
      "type": 1,
      "value": "parameterName"
    },
    {
      "type": 0,
      "value": "\" and its value"
    }
  ],
  "HzS2gJ": [
    {
      "type": 0,
      "value": "Dynamic content not supported as properties in authentication."
    }
  ],
  "I41vZ/": [
    {
      "type": 0,
      "value": "(UTC-11:00) Coordinated Universal Time-11"
    }
  ],
  "I7/+er": [
    {
      "type": 0,
      "value": "Global view"
    }
  ],
  "IA+Ogm": [
    {
      "type": 0,
      "value": "22"
    }
  ],
  "IAmvpa": [
    {
      "type": 0,
      "value": "(UTC-08:00) Coordinated Universal Time-08"
    }
  ],
  "IHMd3X": [
    {
      "type": 0,
      "value": "Example: "
    },
    {
      "type": 1,
      "value": "url"
    }
  ],
  "IPbMdl": [
    {
      "type": 0,
      "value": "Code View"
    }
  ],
  "IPwWgu": [
    {
      "type": 0,
      "value": "(UTC+02:00) Jerusalem"
    }
  ],
  "IQyOth": [
    {
      "type": 0,
      "value": "If available, dynamic content is automatically generated from the connectors and actions you choose for your flow."
    }
  ],
  "IS4vNX": [
    {
      "type": 0,
      "value": "(UTC-12:00) International Date Line West"
    }
  ],
  "IW2MjQ": [
    {
      "type": 0,
      "value": "Converts a string timestamp passed in from a UTC to a target time zone"
    }
  ],
  "IXy91L": [
    {
      "type": 0,
      "value": "Add a target schema"
    }
  ],
  "IdOhPY": [
    {
      "type": 1,
      "value": "label"
    },
    {
      "type": 0,
      "value": " To add dynamic data, press the Alt + '/' keys."
    }
  ],
  "If+p6C": [
    {
      "type": 0,
      "value": "(UTC+09:00) Yakutsk"
    }
  ],
  "IjEKvh": [
    {
      "type": 0,
      "value": "Error executing the api '"
    },
    {
      "type": 1,
      "value": "parameters"
    },
    {
      "type": 0,
      "value": "'."
    }
  ],
  "Io48jC": [
    {
      "type": 0,
      "value": "The {0} properties are invalid for the {1} authentication type."
    }
  ],
  "IooQu1": [
    {
      "type": 0,
      "value": "Advanced options"
    }
  ],
  "IsVhkH": [
    {
      "type": 0,
      "value": "No properties"
    }
  ],
  "IxWip7": [
    {
      "type": 0,
      "value": "(UTC+03:00) Moscow, St. Petersburg, Volgograd"
    }
  ],
  "J/Kz1j": [
    {
      "type": 0,
      "value": "Asynchronous Pattern"
    }
  ],
  "J2Su6x": [
    {
      "type": 0,
      "value": "Formatting options for font size"
    }
  ],
  "J5/7vN": [
    {
      "type": 0,
      "value": "Converts a string to lowercase using the casing rules of the invariant culture"
    }
  ],
  "J55HA9": [
    {
      "type": 0,
      "value": "Invalid operation. Number of items: "
    },
    {
      "type": 1,
      "value": "length"
    },
    {
      "type": 0,
      "value": "."
    }
  ],
  "J9wWry": [
    {
      "type": 0,
      "value": "Parameters"
    }
  ],
  "JAIV0h": [
    {
      "type": 0,
      "value": "The current map contains "
    },
    {
      "type": 1,
      "value": "numOfIssues"
    },
    {
      "type": 0,
      "value": " "
    },
    {
      "type": 1,
      "value": "issue"
    },
    {
      "type": 0,
      "value": "."
    }
  ],
  "JErLDT": [
    {
      "type": 0,
      "value": "Delete"
    }
  ],
  "JNQHws": [
    {
      "type": 0,
      "value": "Required. A string that contains the time."
    }
  ],
  "JSfWJ0": [
    {
      "type": 0,
      "value": "Required. The value that is converted to a boolean."
    }
  ],
  "JWl/LD": [
    {
      "type": 0,
      "value": "Add new item"
    }
  ],
  "Jaz3EC": [
    {
      "type": 0,
      "value": "Converts a string timestamp passed in from a source time zone to a target time zone"
    }
  ],
  "JbgTET": [
    {
      "type": 0,
      "value": "Method"
    }
  ],
  "Ji6663": [
    {
      "type": 0,
      "value": "Returns true if a dictionary contains a key, if an array contains a value, or if a string contains a substring"
    }
  ],
  "Jil/Wa": [
    {
      "type": 0,
      "value": "Invalid settings"
    }
  ],
  "JjTfC7": [
    {
      "type": 0,
      "value": "Required. The number to be formatted."
    }
  ],
  "JnlcZQ": [
    {
      "type": 0,
      "value": "Name:"
    }
  ],
  "Jpox7O": [
    {
      "type": 0,
      "value": "When enabled, this action will run with the user from the \"Run as\" setting in the Dataverse trigger."
    }
  ],
  "Jq2Y/o": [
    {
      "type": 0,
      "value": "Required. The numeric format string."
    }
  ],
  "JzRzVp": [
    {
      "type": 0,
      "value": "(UTC-09:00) Alaska"
    }
  ],
  "JzqgNM": [
    {
      "type": 0,
      "value": "Set the tracking id for the run. For split-on this tracking id is for the initiating request."
    }
  ],
  "K50znc": [
    {
      "type": 0,
      "value": "Required. The object to add a new property to."
    }
  ],
  "K7/DnZ": [
    {
      "type": 0,
      "value": "Output"
    }
  ],
  "KBaGkS": [
    {
      "type": 0,
      "value": "Change connection reference"
    }
  ],
  "KP0Rr2": [
    {
      "type": 0,
      "value": "Enter a valid Double number."
    }
  ],
  "KX1poC": [
    {
      "offset": 0,
      "options": {
        "=0": {
          "value": [
            {
              "type": 0,
              "value": "0 Cases"
            }
          ]
        },
        "one": {
          "value": [
            {
              "type": 7
            },
            {
              "type": 0,
              "value": " Case"
            }
          ]
        },
        "other": {
          "value": [
            {
              "type": 7
            },
            {
              "type": 0,
              "value": " Cases"
            }
          ]
        }
      },
      "pluralType": "cardinal",
      "type": 6,
      "value": "actionCount"
    }
  ],
  "KYX5Do": [
    {
      "type": 0,
      "value": "Underline (⌘U)"
    }
  ],
  "KZOa5l": [
    {
      "type": 0,
      "value": "Cancel"
    }
  ],
  "KlDW+5": [
    {
      "type": 0,
      "value": "(UTC+02:00) Beirut"
    }
  ],
  "KwGA+K": [
    {
      "type": 0,
      "value": "Select a Function App resource"
    }
  ],
  "L+PY+j": [
    {
      "type": 0,
      "value": "Required. The number of objects to take from the Collection. Must be a positive integer."
    }
  ],
  "L0UAzs": [
    {
      "type": 0,
      "value": "Returns the day of week component of a string timestamp"
    }
  ],
  "L4RJF0": [
    {
      "type": 0,
      "value": "There are no results for your search"
    }
  ],
  "LBH8UV": [
    {
      "type": 0,
      "value": "Expand"
    }
  ],
  "LBbhCu": [
    {
      "type": 0,
      "value": "Delete Workflow Graph"
    }
  ],
  "LCRHQ9": [
    {
      "type": 0,
      "value": "(UTC+12:00) Fiji"
    }
  ],
  "LCXZLM": [
    {
      "type": 0,
      "value": "Loading Function Apps..."
    }
  ],
  "LJmfmK": [
    {
      "type": 0,
      "value": "See More"
    }
  ],
  "LMB8am": [
    {
      "type": 0,
      "value": "Creating..."
    }
  ],
  "LR/3Lr": [
    {
      "type": 0,
      "value": "Configure"
    }
  ],
  "LS8rfZ": [
    {
      "type": 0,
      "value": "Returns the scheme from a URI"
    }
  ],
  "LV/BTE": [
    {
      "type": 0,
      "value": "Loading Api Management service instances..."
    }
  ],
  "LV3k48": [
    {
      "type": 0,
      "value": "(UTC+01:00) Belgrade, Bratislava, Budapest, Ljubljana, Prague"
    }
  ],
  "LZm3ze": [
    {
      "type": 0,
      "value": "Add a parallel branch"
    }
  ],
  "LdITnG": [
    {
      "type": 0,
      "value": "(UTC-03:00) Cayenne, Fortaleza"
    }
  ],
  "Lft/is": [
    {
      "type": 0,
      "value": "Add new"
    }
  ],
  "Li6x/B": [
    {
      "type": 0,
      "value": "Missing required properties {0} for authentication type {1}"
    }
  ],
  "LlYz9c": [
    {
      "type": 0,
      "value": "See more"
    }
  ],
  "Lm9bnN": [
    {
      "type": 0,
      "value": "Bullet List"
    }
  ],
  "Lnqh6h": [
    {
      "type": 0,
      "value": "Bold (Ctrl+B)"
    }
  ],
  "LoGUT3": [
    {
      "type": 0,
      "value": "When used inside for-each loop, this function returns the current item of the specified loop."
    }
  ],
  "LpPNAD": [
    {
      "type": 0,
      "value": "Add"
    }
  ],
  "Lub7NN": [
    {
      "type": 0,
      "value": "Required. The expressions that may be true."
    }
  ],
  "LvLksz": [
    {
      "type": 0,
      "value": "Loading outputs"
    }
  ],
  "LvpxiA": [
    {
      "type": 0,
      "value": "Gateway"
    }
  ],
  "Lx8HRl": [
    {
      "type": 0,
      "value": "(UTC+02:00) Damascus"
    }
  ],
  "M/gUE8": [
    {
      "type": 0,
      "value": "About"
    }
  ],
  "M0xrm+": [
    {
      "type": 0,
      "value": "Code view"
    }
  ],
  "M4H0gh": [
    {
      "type": 0,
      "value": "Remove"
    }
  ],
  "M6U2LE": [
    {
      "type": 0,
      "value": "The parameters will be saved when the workflow is saved. You can edit it here before save or edit it in the parameter page after save."
    }
  ],
  "M8Aqm4": [
    {
      "type": 0,
      "value": "Optional. The name of the scoped action where you want the inputs and outputs from the top-level actions inside that scope."
    }
  ],
  "M9mzP6": [
    {
      "type": 0,
      "value": "Required. The number to add to Summand 2."
    }
  ],
  "MCQODe": [
    {
      "type": 0,
      "value": "Secure outputs of the operation and references of output properties."
    }
  ],
  "MCzWDc": [
    {
      "type": 0,
      "value": "Preview"
    }
  ],
  "MDbmMw": [
    {
      "type": 0,
      "value": "Required. The collections to evaluate. An object must be in all collections passed in to appear in the result."
    }
  ],
  "MKTdNk": [
    {
      "type": 0,
      "value": "Required. The data URI to convert to binary representation."
    }
  ],
  "MLCQzX": [
    {
      "type": 0,
      "value": "Managed identity"
    }
  ],
  "MOsuw2": [
    {
      "type": 0,
      "value": "(UTC+10:00) Guam, Port Moresby"
    }
  ],
  "MPPyI6": [
    {
      "type": 0,
      "value": "(UTC+04:00) Baku"
    }
  ],
  "MTR4Vg": [
    {
      "type": 0,
      "value": "Returns the current timestamp as a string"
    }
  ],
  "MVrv+N": [
    {
      "type": 0,
      "value": "Enter a valid array."
    }
  ],
  "MYgKHu": [
    {
      "type": 0,
      "value": "Actions"
    }
  ],
  "Mb+Eaq": [
    {
      "type": 0,
      "value": "Bool"
    }
  ],
  "Mb/Vp8": [
    {
      "type": 0,
      "value": "Next failed"
    }
  ],
  "Mc6ITJ": [
    {
      "type": 0,
      "value": "Search"
    }
  ],
  "MfAdfx": [
    {
      "type": 0,
      "value": "Edit in advanced mode"
    }
  ],
  "Mgcs5s": [
    {
      "type": 0,
      "value": "Enter a valid number."
    }
  ],
  "MirIsS": [
    {
      "type": 0,
      "value": "Show code"
    }
  ],
  "MmBfD1": [
    {
      "type": 0,
      "value": "Unexpected error"
    }
  ],
  "MnThTq": [
    {
      "type": 0,
      "value": "Insert function"
    }
  ],
  "N0pS6Y": [
    {
      "type": 0,
      "value": "Target schema"
    }
  ],
  "N2CF0J": [
    {
      "type": 0,
      "value": "Required. The key name of the form data values to return."
    }
  ],
  "N4dEVo": [
    {
      "type": 0,
      "value": "Headers"
    }
  ],
  "N7E9hd": [
    {
      "type": 0,
      "value": "(UTC+02:00) Helsinki, Kyiv, Riga, Sofia, Tallinn, Vilnius"
    }
  ],
  "NGJ00e": [
    {
      "type": 0,
      "value": "(UTC-04:00) Georgetown, La Paz, Manaus, San Juan"
    }
  ],
  "NHnG2S": [
    {
      "type": 0,
      "value": "The generated XSLT does not match the current mapping."
    }
  ],
  "NMpFs6": [
    {
      "type": 0,
      "value": "(UTC-03:00) Araguaina"
    }
  ],
  "NPUFgH": [
    {
      "type": 0,
      "value": "Status"
    }
  ],
  "NWxGWN": [
    {
      "type": 0,
      "value": "Enter unique property name"
    }
  ],
  "NnD8gF": [
    {
      "type": 0,
      "value": "Invalid operation path input value. Path value - "
    },
    {
      "type": 1,
      "value": "pathValue"
    },
    {
      "type": 0,
      "value": " Path template - "
    },
    {
      "type": 1,
      "value": "pathTemplate"
    }
  ],
  "NnrHK3": [
    {
      "type": 0,
      "value": "(UTC+10:00) Vladivostok"
    }
  ],
  "No6CS+": [
    {
      "type": 0,
      "value": "Enter tenant"
    }
  ],
  "NoXs0l": [
    {
      "type": 0,
      "value": "Please select an identity"
    }
  ],
  "NvJDn/": [
    {
      "type": 0,
      "value": "Tuesday"
    }
  ],
  "O+8vRv": [
    {
      "type": 0,
      "value": "Returns a binary representation of a value"
    }
  ],
  "O/fh9A": [
    {
      "type": 0,
      "value": "Service Principal"
    }
  ],
  "O27gKq": [
    {
      "type": 0,
      "value": "Loading Files..."
    }
  ],
  "O9ZExg": [
    {
      "type": 0,
      "value": "OK"
    }
  ],
  "ODQCKj": [
    {
      "type": 0,
      "value": "Converts the input to a JSON type value."
    }
  ],
  "OEEuUu": [
    {
      "type": 0,
      "value": "Secret"
    }
  ],
  "OFKZzQ": [
    {
      "type": 0,
      "value": "Operation options:"
    }
  ],
  "OH94j3": [
    {
      "type": 0,
      "value": "Missing required property {0} for authentication type {1}"
    }
  ],
  "OH9xlX": [
    {
      "type": 0,
      "value": "10"
    }
  ],
  "OIOexo": [
    {
      "type": 0,
      "value": "On these days"
    }
  ],
  "OKszbi": [
    {
      "type": 0,
      "value": "Connection Name"
    }
  ],
  "OL5S5H": [
    {
      "type": 0,
      "value": "Enter custom value"
    }
  ],
  "OOUSLP": [
    {
      "type": 0,
      "value": "This function doesn't require any input."
    }
  ],
  "OOUTdW": [
    {
      "type": 0,
      "value": "Loading all connectors..."
    }
  ],
  "OSHNZ2": [
    {
      "type": 0,
      "value": "Comment"
    }
  ],
  "OSP9JY": [
    {
      "type": 0,
      "value": "Enter the audience."
    }
  ],
  "OVvieE": [
    {
      "type": 0,
      "value": "Returns the results from the top-level actions in the specified scoped action, such as a For_each, Until, or Scope action."
    }
  ],
  "OdNhwc": [
    {
      "type": 0,
      "value": "Ungroup"
    }
  ],
  "OdoUEu": [
    {
      "type": 0,
      "value": "Enable Static Result"
    }
  ],
<<<<<<< HEAD
  "Oep6va": [
    {
      "type": 0,
      "value": "Submit"
=======
  "OgJ9eG": [
    {
      "type": 0,
      "value": "(UTC+08:00) Taipei"
    }
  ],
  "OhbvXz": [
    {
      "type": 0,
      "value": "(UTC+11:00) Norfolk Island"
>>>>>>> 19864a44
    }
  ],
  "Oib1mL": [
    {
      "type": 1,
      "value": "hours"
    },
    {
      "type": 0,
      "value": "h "
    },
    {
      "type": 1,
      "value": "minutes"
    },
    {
      "type": 0,
      "value": "m"
    }
  ],
  "OihxQE": [
    {
      "type": 0,
      "value": "Optional. The locale to be used when parsing the date time string."
    }
  ],
  "OjGJ8Y": [
    {
      "type": 0,
      "value": "Returns the host from a URI"
    }
  ],
  "OnrO5/": [
    {
      "type": 0,
      "value": "Select a managed identity"
    }
  ],
  "P+7G62": [
    {
      "type": 0,
      "value": "Heading 3"
    }
  ],
  "P+mWgV": [
    {
      "type": 0,
      "value": "Pfx"
    }
  ],
  "P/S+q5": [
    {
      "type": 0,
      "value": "Required. One of the strings to combine into a single string."
    }
  ],
  "P/dnfK": [
    {
      "type": 0,
      "value": "(UTC+06:00) Dhaka"
    }
  ],
  "P2A5dB": [
    {
      "type": 0,
      "value": "Required. This value is the number of integers that is in the array."
    }
  ],
  "P2rzqn": [
    {
      "type": 0,
      "value": "Default value"
    }
  ],
  "P4rEwD": [
    {
      "type": 0,
      "value": "Collection functions"
    }
  ],
  "P6I90y": [
    {
      "type": 0,
      "value": "Input"
    }
  ],
  "P8ZBF9": [
    {
      "type": 0,
      "value": "Required. The collection to take the first object from."
    }
  ],
  "PE1tsI": [
    {
      "type": 0,
      "value": "No outputs"
    }
  ],
  "PF87Ew": [
    {
      "type": 0,
      "value": "Succeeded"
    }
  ],
  "PKMkb/": [
    {
      "type": 0,
      "value": "Required. The number to add to Summand 1."
    }
  ],
  "PNk3n4": [
    {
      "type": 0,
      "value": "Runs "
    },
    {
      "type": 1,
      "value": "onTime"
    }
  ],
  "PORNMZ": [
    {
      "type": 0,
      "value": "Inputs"
    }
  ],
  "PP63jY": [
    {
      "type": 0,
      "value": "more panels"
    }
  ],
  "PQOiAc": [
    {
      "type": 0,
      "value": "Collapse"
    }
  ],
  "PRnqYA": [
    {
      "type": 0,
      "value": "Required. The number of seconds to add. Can be negative to subtract seconds."
    }
  ],
  "PSrCNL": [
    {
      "type": 0,
      "value": "Function"
    }
  ],
  "PXa0D4": [
    {
      "type": 0,
      "value": "False"
    }
  ],
  "PZgHf/": [
    {
      "type": 0,
      "value": "Schema Uri"
    }
  ],
  "PaPPLr": [
    {
      "type": 0,
      "value": "Aborted"
    }
  ],
  "PfCJlN": [
    {
      "type": 0,
      "value": "Workflow functions"
    }
  ],
  "PjBcG3": [
    {
      "type": 0,
      "value": "(UTC+02:00) Amman"
    }
  ],
  "Pk4cb+": [
    {
      "type": 0,
      "value": "Tracked properties"
    }
  ],
  "Pq+4a+": [
    {
      "type": 0,
      "value": "(UTC+02:00) Cairo"
    }
  ],
  "PtqSHp": [
    {
      "type": 0,
      "value": "Do not generate if no value"
    }
  ],
  "Pudllg": [
    {
      "type": 0,
      "value": "(UTC+07:00) Hovd"
    }
  ],
  "PvWTxR": [
    {
      "type": 0,
      "value": "Show functions"
    }
  ],
  "Pvm0xB": [
    {
      "type": 0,
      "value": "Returns the base 64 representation of the input string"
    }
  ],
  "Q+ZZHI": [
    {
      "type": 0,
      "value": "(UTC-10:00) Hawaii"
    }
  ],
  "Q/7unA": [
    {
      "type": 0,
      "value": "Object"
    }
  ],
  "Q0xpPQ": [
    {
      "type": 0,
      "value": "Required. The object to check if it is less or equal to the comparing object."
    }
  ],
  "Q4TUFX": [
    {
      "type": 0,
      "value": "Discard"
    }
  ],
  "Q5w4Do": [
    {
      "type": 0,
      "value": "Add dynamic data or expressions by inserting a /"
    }
  ],
  "Q8HCYK": [
    {
      "type": 0,
      "value": "No items"
    }
  ],
  "Q8zxeb": [
    {
      "type": 1,
      "value": "name"
    },
    {
      "type": 0,
      "value": " Key"
    }
  ],
  "QGbUXX": [
    {
      "type": 0,
      "value": "Status code"
    }
  ],
  "QZBPUx": [
    {
      "type": 0,
      "value": "Returns a single value matching the key name from form-data or form-encoded trigger output"
    }
  ],
  "QZrxUk": [
    {
      "type": 0,
      "value": "String functions"
    }
  ],
  "QbJDi7": [
    {
      "type": 0,
      "value": "Item"
    }
  ],
  "QdJUaS": [
    {
      "type": 0,
      "value": "Pencil icon"
    }
  ],
  "QeE0k/": [
    {
      "type": 0,
      "value": "Required. The value that is converted to binary."
    }
  ],
  "QePi+D": [
    {
      "type": 0,
      "value": "Data type"
    }
  ],
  "QiVbKW": [
    {
      "type": 0,
      "value": "Exit Full Screen"
    }
  ],
  "QknZQ1": [
    {
      "type": 0,
      "value": "Loading..."
    }
  ],
  "Qn8qxn": [
    {
      "type": 0,
      "value": "Returns a string in date format"
    }
  ],
  "QpRRt3": [
    {
      "type": 0,
      "value": "Required. The string to delimit items with."
    }
  ],
  "QpX2+j": [
    {
      "type": 0,
      "value": "Location"
    }
  ],
  "QrQDdp": [
    {
      "type": 0,
      "value": "Required. A string containing the unit of time specified in the interval to subtract."
    }
  ],
  "Qu1HkA": [
    {
      "type": 1,
      "value": "hours"
    },
    {
      "type": 0,
      "value": "h"
    }
  ],
  "Qy0Kha": [
    {
      "type": 0,
      "value": "Triggers cannot be deleted."
    }
  ],
  "R/aiRy": [
    {
      "type": 0,
      "value": "(UTC+12:00) Coordinated Universal Time+12"
    }
  ],
  "RFjYpH": [
    {
      "type": 0,
      "value": "Name"
    }
  ],
  "RJes1w": [
    {
      "type": 0,
      "value": "(UTC+04:00) Yerevan"
    }
  ],
  "RX2Shm": [
    {
      "type": 0,
      "value": "Required. The string that is split."
    }
  ],
  "RbJNVk": [
    {
      "type": 0,
      "value": "Schema"
    }
  ],
  "RhH4pF": [
    {
      "offset": 0,
      "options": {
        "one": {
          "value": [
            {
              "type": 7
            },
            {
              "type": 0,
              "value": " minute"
            }
          ]
        },
        "other": {
          "value": [
            {
              "type": 7
            },
            {
              "type": 0,
              "value": " minutes"
            }
          ]
        }
      },
      "pluralType": "cardinal",
      "type": 6,
      "value": "minutes"
    }
  ],
  "RkgScy": [
    {
      "type": 0,
      "value": "6"
    }
  ],
  "RnBddN": [
    {
      "type": 0,
      "value": "issue"
    }
  ],
  "Ro4+PC": [
    {
      "type": 0,
      "value": "You can add notes only when you edit a step's inputs."
    }
  ],
  "Rp5pHU": [
    {
      "type": 0,
      "value": "(UTC+00:00) Monrovia, Reykjavik"
    }
  ],
  "Rq2U5n": [
    {
      "type": 0,
      "value": "Unrecognized expression '"
    },
    {
      "type": 1,
      "value": "expression"
    },
    {
      "type": 0,
      "value": "'"
    }
  ],
  "RvpHdu": [
    {
      "type": 0,
      "value": "(UTC+11:00) Solomon Is., New Caledonia"
    }
  ],
  "RxGxr+": [
    {
      "type": 0,
      "value": "Line number"
    }
  ],
  "S138/4": [
    {
      "type": 0,
      "value": "Format text as bold. Shortcut: ⌘B"
    }
  ],
  "SCCE6s": [
    {
      "type": 0,
      "value": "Password"
    }
  ],
  "SGnTpt": [
    {
      "type": 0,
      "value": "Heading 2"
    }
  ],
  "SJFVxf": [
    {
      "type": 0,
      "value": "issues"
    }
  ],
  "SKXopi": [
    {
      "type": 0,
      "value": "Convert the parameter to an integer"
    }
  ],
  "SKy5tj": [
    {
      "type": 0,
      "value": "The input node type doesn't match the schema node's type."
    }
  ],
  "SLJkRn": [
    {
      "type": 0,
      "value": "Remove input"
    }
  ],
  "SLZ0n4": [
    {
      "type": 0,
      "value": "Checks if the string starts with a value (case-insensitive, invariant culture)"
    }
  ],
  "SToblZ": [
    {
      "type": 0,
      "value": "Configure parameters for this node"
    }
  ],
  "SXb47U": [
    {
      "type": 1,
      "value": "minutes"
    },
    {
      "type": 0,
      "value": "m"
    }
  ],
  "SY04wn": [
    {
      "type": 0,
      "value": "Required. The name of the action with a form-data or form-encoded response."
    }
  ],
  "SgiTAh": [
    {
      "type": 0,
      "value": "Please enter your input"
    }
  ],
  "Sh10cw": [
    {
      "type": 0,
      "value": "Save"
    }
  ],
  "SmCQys": [
    {
      "type": 0,
      "value": "Custom Tracking Id"
    }
  ],
  "Sr8PcK": [
    {
      "type": 0,
      "value": "No operations found"
    }
  ],
  "SvQyvs": [
    {
      "type": 0,
      "value": "Done"
    }
  ],
  "SyFXM3": [
    {
      "type": 0,
      "value": "Read less"
    }
  ],
  "Sz8KN3": [
    {
      "type": 0,
      "value": "Test"
    }
  ],
  "T0BFpC": [
    {
      "type": 0,
      "value": "Set the tracking id for the run. For split-on this tracking id is for the initiating request."
    }
  ],
  "T6VIym": [
    {
      "type": 0,
      "value": "Name"
    }
  ],
  "T7Xwii": [
    {
      "type": 0,
      "value": "Interval"
    }
  ],
  "T7zcR6": [
    {
      "type": 0,
      "value": "Required. The expressions that must be true."
    }
  ],
  "T8Xqt9": [
    {
      "type": 0,
      "value": "Failed"
    }
  ],
  "TEN+cR": [
    {
      "type": 0,
      "value": "Give feedback"
    }
  ],
  "TI44R1": [
    {
      "type": 0,
      "value": "Returns a string with each item of an array joined by a delimiter"
    }
  ],
  "TLHUMf": [
    {
      "type": 0,
      "value": "Error loading inputs"
    }
  ],
  "TNEttQ": [
    {
      "type": 0,
      "value": "Friday"
    }
  ],
  "TO7qos": [
    {
      "type": 0,
      "value": "Returns the start of the month of a string timestamp"
    }
  ],
  "TPV6j/": [
    {
      "type": 0,
      "value": "Paging count invalid"
    }
  ],
  "TRpSCQ": [
    {
      "type": 0,
      "value": "Action Type"
    }
  ],
  "TUaunO": [
    {
      "type": 0,
      "value": "Enter a value"
    }
  ],
  "TX4Kdr": [
    {
      "type": 0,
      "value": "Create a new connection"
    }
  ],
  "TY4HzZ": [
    {
      "type": 0,
      "value": "Add or replace your schemas."
    }
  ],
  "TZh8nV": [
    {
      "type": 0,
      "value": "on "
    },
    {
      "type": 1,
      "value": "weekDays"
    },
    {
      "type": 0,
      "value": " "
    },
    {
      "type": 1,
      "value": "frequencyDesc"
    }
  ],
  "Tayrub": [
    {
      "type": 0,
      "value": "Raw"
    }
  ],
  "Tb2QLA": [
    {
      "type": 0,
      "value": "Client request ID"
    }
  ],
  "TgcgXE": [
    {
      "type": 0,
      "value": "Tags"
    }
  ],
  "Tiqnir": [
    {
      "type": 0,
      "value": "Custom"
    }
  ],
  "TjMkDP": [
    {
      "type": 0,
      "value": "(UTC-06:00) Easter Island"
    }
  ],
  "TlX98E": [
    {
      "type": 0,
      "value": "(UTC+02:00) Kaliningrad"
    }
  ],
  "Tmr/9e": [
    {
      "type": 0,
      "value": "Invalid parameters"
    }
  ],
  "Ts5Pzr": [
    {
      "type": 0,
      "value": "Note"
    }
  ],
  "Ttc0SM": [
    {
      "type": 0,
      "value": "Heading 1"
    }
  ],
  "Twfck/": [
    {
      "type": 0,
      "value": "Required. The number to multiply Multiplicand 1 with."
    }
  ],
  "Tz5jTR": [
    {
      "type": 0,
      "value": "Collapse/Expand"
    }
  ],
  "U086AA": [
    {
      "type": 0,
      "value": "Target schema element"
    }
  ],
  "U0I10w": [
    {
      "type": 0,
      "value": "(UTC+05:00) Ekaterinburg"
    }
  ],
  "U3guPp": [
    {
      "type": 0,
      "value": "Group by Connector"
    }
  ],
  "U3iWVd": [
    {
      "type": 0,
      "value": "Generates an array of integers starting from a certain number"
    }
  ],
  "U4zovj": [
    {
      "type": 0,
      "value": "Runs "
    },
    {
      "type": 1,
      "value": "onTime"
    },
    {
      "type": 0,
      "value": " "
    },
    {
      "type": 1,
      "value": "onDays"
    }
  ],
  "U7yRwM": [
    {
      "type": 0,
      "value": "Validation Error"
    }
  ],
  "UCNM4L": [
    {
      "type": 0,
      "value": "To reference a parameter, use the dynamic content list."
    }
  ],
  "UEryJE": [
    {
      "type": 0,
      "value": "Delete Workflow Action"
    }
  ],
  "UHCVNK": [
    {
      "type": 0,
      "value": "Replaces a string with a given string"
    }
  ],
  "UIWX6p": [
    {
      "type": 0,
      "value": "Logical Name"
    }
  ],
  "UR1CS5": [
    {
      "type": 0,
      "value": "Hide code"
    }
  ],
  "USVffu": [
    {
      "type": 0,
      "value": "Content not shown due to security configuration."
    }
  ],
  "UT2ozj": [
    {
      "type": 0,
      "value": "(UTC-07:00) Mountain Time (US & Canada)"
    }
  ],
  "UVAfYj": [
    {
      "type": 0,
      "value": "Required. The collection to take the last object from."
    }
  ],
  "UYRIS/": [
    {
      "type": 1,
      "value": "fileName"
    },
    {
      "type": 0,
      "value": " (file name)"
    }
  ],
  "UZiXVh": [
    {
      "type": 0,
      "value": "Output"
    }
  ],
  "Ufv5m9": [
    {
      "type": 0,
      "value": "Schema node '"
    },
    {
      "type": 1,
      "value": "nodeName"
    },
    {
      "type": 0,
      "value": "' has an non-terminating connection chain"
    }
  ],
  "Umpr3z": [
    {
      "type": 0,
      "value": "Every "
    },
    {
      "type": 1,
      "value": "interval"
    },
    {
      "type": 0,
      "value": " weeks"
    }
  ],
  "Unc2tG": [
    {
      "type": 0,
      "value": "Returns true if two values are equal."
    }
  ],
  "UnrrzF": [
    {
      "type": 0,
      "value": "Source schema"
    }
  ],
  "Ur+wph": [
    {
      "type": 0,
      "value": "Click to delete item"
    }
  ],
  "UtyRCH": [
    {
      "type": 0,
      "value": "Enter a name for the connection"
    }
  ],
  "V+/c21": [
    {
      "type": 0,
      "value": "General"
    }
  ],
  "V0ZbQO": [
    {
      "type": 0,
      "value": "Show less"
    }
  ],
  "V0le5X": [
    {
      "type": 0,
      "value": "Enter a valid JSON."
    }
  ],
  "V5f3ha": [
    {
      "type": 0,
      "value": "Week"
    }
  ],
  "VA7M1u": [
    {
      "type": 0,
      "value": "In App"
    }
  ],
  "VHm1Sr": [
    {
      "type": 0,
      "value": "Select an App Service resource"
    }
  ],
  "VI5Sa8": [
    {
      "type": 0,
      "value": "Expand"
    }
  ],
  "VI7EqG": [
    {
      "type": 0,
      "value": "No results found for "
    },
    {
      "type": 1,
      "value": "searchTerm"
    }
  ],
  "VKAk5g": [
    {
      "type": 0,
      "value": "The provided workflow run name is not valid."
    }
  ],
  "VL9wOu": [
    {
      "type": 0,
      "value": "Must provide value for parameter."
    }
  ],
  "VLc3FV": [
    {
      "type": 0,
      "value": "Source schema"
    }
  ],
  "VPh9Jo": [
    {
      "type": 0,
      "value": "(UTC+06:00) Novosibirsk"
    }
  ],
  "VUH9aj": [
    {
      "type": 0,
      "value": "23"
    }
  ],
  "VVfYvq": [
    {
      "type": 0,
      "value": "Required. The number to divide by the Divisor."
    }
  ],
  "VXBWrq": [
    {
      "type": 0,
      "value": "Comment"
    }
  ],
  "VZHick": [
    {
      "type": 0,
      "value": "Duration"
    }
  ],
  "Vaacox": [
    {
      "type": 0,
      "value": "Run History"
    }
  ],
  "VbMYd8": [
    {
      "type": 0,
      "value": "Triggers tell your app when to start running. Each workflow needs at least one trigger."
    }
  ],
  "Vfce7b": [
    {
      "type": 0,
      "value": "Error Type"
    }
  ],
  "VlvlX1": [
    {
      "type": 0,
      "value": "Certificate"
    }
  ],
  "VptXzY": [
    {
      "type": 0,
      "value": "Use \""
    },
    {
      "type": 1,
      "value": "value"
    },
    {
      "type": 0,
      "value": "\" as a custom value"
    }
  ],
  "Vqs8hE": [
    {
      "type": 0,
      "value": "Actions"
    }
  ],
  "W070M2": [
    {
      "type": 0,
      "value": "of "
    },
    {
      "type": 1,
      "value": "max"
    }
  ],
  "W6FdMh": [
    {
      "type": 0,
      "value": "Required. The name of the new property."
    }
  ],
  "WGwH45": [
    {
      "type": 0,
      "value": "Clear"
    }
  ],
  "WK6hZX": [
    {
      "type": 0,
      "value": "Select all text in "
    },
    {
      "type": 1,
      "value": "label"
    }
  ],
  "WR1K3z": [
    {
      "type": 0,
      "value": "(UTC+04:00) Astrakhan, Ulyanovsk"
    }
  ],
  "WS9kXD": [
    {
      "type": 0,
      "value": "Required. The first integer in the array."
    }
  ],
  "WTZvGW": [
    {
      "type": 0,
      "value": "Workflow has invalid connections on the following operations: "
    },
    {
      "type": 1,
      "value": "invalidNodes"
    }
  ],
  "WUe3DY": [
    {
      "type": 0,
      "value": "Shorthand for trigger().outputs"
    }
  ],
  "WaTsxR": [
    {
      "type": 0,
      "value": "Request History"
    }
  ],
  "WcnIF8": [
    {
      "type": 0,
      "value": "Remove"
    }
  ],
  "WgoP7R": [
    {
      "type": 0,
      "value": "Returns the result from multiplying the two numbers"
    }
  ],
  "WnU9v0": [
    {
      "type": 0,
      "value": "A managed identity is not configured on the logic app."
    }
  ],
  "X/7je+": [
    {
      "type": 0,
      "value": "Minute"
    }
  ],
  "X2idLs": [
    {
      "type": 0,
      "value": "(UTC-03:00) Montevideo"
    }
  ],
  "X4gDhV": [
    {
      "type": 0,
      "value": "Tenant"
    }
  ],
  "X7X5ew": [
    {
      "type": 0,
      "value": "Parameters"
    }
  ],
  "X8JjjT": [
    {
      "type": 1,
      "value": "days"
    },
    {
      "type": 0,
      "value": " days "
    },
    {
      "type": 1,
      "value": "hours"
    },
    {
      "type": 0,
      "value": " hours"
    }
  ],
  "XCunbR": [
    {
      "type": 0,
      "value": "Shorthand for actions('actionName').outputs"
    }
  ],
  "XEuptL": [
    {
      "type": 0,
      "value": "Combines any number of strings together"
    }
  ],
  "XFFpu/": [
    {
      "type": 0,
      "value": "Retry"
    }
  ],
  "XH94im": [
    {
      "type": 0,
      "value": "Ensure words are spelled correctly."
    }
  ],
  "XLUs2P": [
    {
      "type": 0,
      "value": "Unsupported Token Type: "
    },
    {
      "type": 1,
      "value": "var"
    }
  ],
  "XOAcjQ": [
    {
      "type": 0,
      "value": "(UTC+03:00) Nairobi"
    }
  ],
  "XOzn/3": [
    {
      "type": 0,
      "value": "Connection name"
    }
  ],
  "XQ4OCV": [
    {
      "type": 0,
      "value": "(UTC+03:00) Baghdad"
    }
  ],
  "XRK+gt": [
    {
      "type": 0,
      "value": "Function '"
    },
    {
      "type": 1,
      "value": "functionName"
    },
    {
      "type": 0,
      "value": "' has an non-terminating connection chain"
    }
  ],
  "XTeLIw": [
    {
      "type": 0,
      "value": "(UTC+07:00) Krasnoyarsk"
    }
  ],
  "XTuxmH": [
    {
      "type": 1,
      "value": "minutes"
    },
    {
      "type": 0,
      "value": " minutes "
    },
    {
      "type": 1,
      "value": "seconds"
    },
    {
      "type": 0,
      "value": " seconds"
    }
  ],
  "XVTQT6": [
    {
      "type": 0,
      "value": "Interval"
    }
  ],
  "XbtEq9": [
    {
      "type": 0,
      "value": "Count"
    }
  ],
  "Xew1Df": [
    {
      "type": 0,
      "value": "More diagnostic information: x-ms-client-request-id is '"
    },
    {
      "type": 1,
      "value": "clientRequestId"
    },
    {
      "type": 0,
      "value": "'."
    }
  ],
  "Xj0Gr/": [
    {
      "type": 0,
      "value": "Target schema element cannot be deleted."
    }
  ],
  "Xj4xwI": [
    {
      "type": 0,
      "value": "The managed identity used with this operation no longer exists. To continue, select an available identity or change the connection."
    }
  ],
  "XkBxv5": [
    {
      "type": 0,
      "value": "Select a target schema"
    }
  ],
  "Xkt2vD": [
    {
      "type": 0,
      "value": "Select a function app function"
    }
  ],
  "Xnn0uj": [
    {
      "type": 0,
      "value": "Request"
    }
  ],
  "XqamWZ": [
    {
      "type": 0,
      "value": "Delete"
    }
  ],
  "XsktQ/": [
    {
      "type": 0,
      "value": "Limit Logic Apps to not include workflow metadata headers in the response."
    }
  ],
  "XtuP5e": [
    {
      "type": 0,
      "value": "Math functions"
    }
  ],
  "Xv5CGN": [
    {
      "type": 0,
      "value": "(UTC-05:00) Indiana (East)"
    }
  ],
  "Xx/naD": [
    {
      "type": 0,
      "value": "Required. The name of the action whose body outputs you want."
    }
  ],
  "Y/bcmG": [
    {
      "type": 0,
      "value": "Password"
    }
  ],
  "Y0H9aX": [
    {
      "type": 0,
      "value": "More Info"
    }
  ],
  "Y9kBz5": [
    {
      "type": 0,
      "value": "Returns a binary representation of a data URI"
    }
  ],
  "YABOLz": [
    {
      "type": 0,
      "value": "Body Item"
    }
  ],
  "YCFhzp": [
    {
      "type": 0,
      "value": "Add children"
    }
  ],
  "YHsAKl": [
    {
      "type": 0,
      "value": "Operation note"
    }
  ],
  "YIBDSH": [
    {
      "type": 1,
      "value": "days"
    },
    {
      "type": 0,
      "value": "d"
    }
  ],
  "YJJ+gQ": [
    {
      "type": 0,
      "value": "String"
    }
  ],
  "YJlS8E": [
    {
      "type": 0,
      "value": "Format text as underline. Shortcut: Ctrl+U"
    }
  ],
  "YKXmKD": [
    {
      "type": 0,
      "value": "Enables an expression to derive its value from other JSON name and value pairs or the output of the runtime trigger"
    }
  ],
  "YOUfNf": [
    {
      "type": 0,
      "value": "Enter Pfx"
    }
  ],
  "YR1uWE": [
    {
      "type": 0,
      "value": "Format text as bold. Shortcut: Ctrl+B"
    }
  ],
  "YRk271": [
    {
      "type": 0,
      "value": "Authentication"
    }
  ],
  "YUbSFS": [
    {
      "type": 0,
      "value": "Yes/No"
    }
  ],
  "YWOKlU": [
    {
      "type": 0,
      "value": "Numbered List"
    }
  ],
  "YZ5Kwe": [
    {
      "type": 0,
      "value": "(UTC-04:00) Atlantic Time (Canada)"
    }
  ],
  "YaFjJQ": [
    {
      "type": 0,
      "value": "Returns a single array or object with all the elements that are in either array or object passed to this function. The parameters for the function can either be a set of objects or a set of arrays (not a mixture thereof). If there are two objects with the same name in the final output, the last object with that name appears in the final object."
    }
  ],
  "Ybzoim": [
    {
      "type": 0,
      "value": "Required. The name of the action that has the values you want."
    }
  ],
  "YdQw4/": [
    {
      "type": 0,
      "value": "Format text as italic. Shortcut: ⌘I"
    }
  ],
  "YfwZJO": [
    {
      "type": 0,
      "value": "Search Tips"
    }
  ],
  "YgU88A": [
    {
      "type": 0,
      "value": "(UTC+05:30) Chennai, Kolkata, Mumbai, New Delhi"
    }
  ],
  "Yh5OVd": [
    {
      "type": 0,
      "value": "Custom value does not match one of the allowed types for this input"
    }
  ],
  "YiOybp": [
    {
      "type": 0,
      "value": "(UTC+01:00) Brussels, Copenhagen, Madrid, Paris"
    }
  ],
  "YlesUQ": [
    {
      "type": 0,
      "value": "Your map is in perfect condition"
    }
  ],
  "YoQara": [
    {
      "type": 0,
      "value": "None"
    }
  ],
  "Yuu5CD": [
    {
      "type": 0,
      "value": "Zoom out"
    }
  ],
  "Yw7Nfl": [
    {
      "type": 0,
      "value": "Disable Static Result"
    }
  ],
  "Z9PWl/": [
    {
      "type": 0,
      "value": "Retry Policy count is invalid (Must be from "
    },
    {
      "type": 1,
      "value": "min"
    },
    {
      "type": 0,
      "value": " to "
    },
    {
      "type": 1,
      "value": "max"
    },
    {
      "type": 0,
      "value": ")"
    }
  ],
  "ZBJiuD": [
    {
      "type": 0,
      "value": "Status"
    }
  ],
  "ZCFMoe": [
    {
      "type": 0,
      "value": "Body"
    }
  ],
  "ZM1mRy": [
    {
      "type": 0,
      "value": "Concurrency Control"
    }
  ],
  "ZME5hh": [
    {
      "type": 0,
      "value": "Returns the day of month component of a string timestamp"
    }
  ],
  "ZRdkFN": [
    {
      "type": 0,
      "value": "Collapse Static Result"
    }
  ],
  "ZUaz3Y": [
    {
      "type": 0,
      "value": "Shorthand for trigger().outputs.body"
    }
  ],
  "ZaIeDG": [
    {
      "type": 0,
      "value": "Required. The value the string may start with."
    }
  ],
  "ZbCS4a": [
    {
      "type": 0,
      "value": "Read more"
    }
  ],
  "ZbX8xq": [
    {
      "type": 0,
      "value": "This operation has already been deleted."
    }
  ],
  "Zg3IjD": [
    {
      "type": 0,
      "value": "Close"
    }
  ],
  "Zi9gQK": [
    {
      "type": 0,
      "value": "Add new item"
    }
  ],
  "ZkjTbp": [
    {
      "type": 0,
      "value": "Learn more about dynamic content."
    }
  ],
  "a7j3gS": [
    {
      "type": 0,
      "value": "Required. The number to divide by the Divisor."
    }
  ],
  "aAXnqw": [
    {
      "type": 0,
      "value": "Required. The number of the occurrence of the substring to find."
    }
  ],
  "aGyVJT": [
    {
      "type": 0,
      "value": "Required. The number of objects to remove from the front of Collection. Must be a positive integer."
    }
  ],
  "aJxefp": [
    {
      "type": 0,
      "value": "Add new parameters"
    }
  ],
  "aK4iLW": [
    {
      "type": 0,
      "value": "Data Handling"
    }
  ],
  "aP1wk9": [
    {
      "type": 0,
      "value": "Returns the first index of a value within a string (case-insensitive, invariant culture)"
    }
  ],
  "aSnCCB": [
    {
      "type": 0,
      "value": "Location"
    }
  ],
  "aV/nLS": [
    {
      "type": 0,
      "value": "Second"
    }
  ],
  "ae7W0a": [
    {
      "type": 0,
      "value": "Full Screen"
    }
  ],
  "ahW8Iv": [
    {
      "type": 0,
      "value": "Copilot"
    }
  ],
  "ahsVI/": [
    {
      "type": 0,
      "value": "Enter Pfx"
    }
  ],
  "amRYtC": [
    {
      "type": 0,
      "value": "Enter a valid float."
    }
  ],
  "aoUT/3": [
    {
      "type": 0,
      "value": "Loading resources..."
    }
  ],
  "auUI93": [
    {
      "type": 0,
      "value": "Add or select a source schema to use for your map."
    }
  ],
  "b9/1dK": [
    {
      "type": 0,
      "value": "Value"
    }
  ],
  "b9P8SA": [
    {
      "type": 0,
      "value": "Unsupported Token Type: "
    },
    {
      "type": 1,
      "value": "controls"
    }
  ],
  "b9Rvl9": [
    {
      "type": 0,
      "value": "Body"
    }
  ],
  "bG9rjv": [
    {
      "type": 0,
      "value": "Actions"
    }
  ],
  "bGtEPd": [
    {
      "type": 0,
      "value": "Delete"
    }
  ],
  "bIyTi7": [
    {
      "type": 0,
      "value": "Subscription"
    }
  ],
  "bSZ0lL": [
    {
      "type": 0,
      "value": "Callback url"
    }
  ],
  "bTrk+S": [
    {
      "type": 0,
      "value": "Required. The object to check if it is greater than or equal to value being compared to."
    }
  ],
  "bWBMhe": [
    {
      "type": 0,
      "value": "By default, Logic App instances run at the same time, or in parallel. This control changes how new runs are queued and can't be changed after enabling. To run as many parallel instances as possible, leave this control turned off. To limit the number of parallel runs, turn on this control, and select a limit. To run sequentially, select 1 as the limit."
    }
  ],
  "bXFGpe": [
    {
      "type": 0,
      "value": "Info"
    }
  ],
  "ba9yGJ": [
    {
      "type": 0,
      "value": "Load more"
    }
  ],
  "bf7078": [
    {
      "type": 0,
      "value": "Returns the maximum value in the input array of numbers"
    }
  ],
  "bldzuj": [
    {
      "type": 0,
      "value": "Retry History"
    }
  ],
  "bsgS8m": [
    {
      "type": 0,
      "value": "Preview"
    }
  ],
  "bv9QPA": [
    {
      "type": 0,
      "value": "Date"
    }
  ],
  "bwfJdj": [
    {
      "type": 0,
      "value": "Run after "
    },
    {
      "type": 1,
      "value": "sourceNodeId"
    }
  ],
  "bxhkTi": [
    {
      "type": 0,
      "value": "Provide parameters to test the output."
    }
  ],
  "byTBrn": [
    {
      "type": 0,
      "value": "Custom"
    }
  ],
  "bzF/qn": [
    {
      "type": 0,
      "value": "Required. The collection from where to take the first Count objects."
    }
  ],
  "c/+j08": [
    {
      "type": 0,
      "value": "Do"
    }
  ],
  "c2XklE": [
    {
      "type": 0,
      "value": "Search"
    }
  ],
  "c3FLox": [
    {
      "type": 0,
      "value": "(UTC+10:00) Hobart"
    }
  ],
  "c3G/zq": [
    {
      "type": 0,
      "value": "Returns an object with a property set to the provided value"
    }
  ],
  "c4GQZE": [
    {
      "type": 0,
      "value": "Select the schema for dropdown"
    }
  ],
  "c6XbVI": [
    {
      "type": 0,
      "value": "panel"
    }
  ],
  "c7tRg/": [
    {
      "type": 0,
      "value": "Decompress the request body if it is compressed using GZip or Deflate. This setting is only applicable for HTTP trigger."
    }
  ],
  "c8UPLp": [
    {
      "type": 0,
      "value": "Dynamic content may also be added from other sources."
    }
  ],
  "cHiBAn": [
    {
      "type": 0,
      "value": "(UTC+09:00) Seoul"
    }
  ],
  "cJm+ah": [
    {
      "type": 0,
      "value": "Required. The value to search the index of."
    }
  ],
  "cK2A/V": [
    {
      "type": 0,
      "value": "View Documentation"
    }
  ],
  "cP4UkW": [
    {
      "type": 0,
      "value": "Retry Policy interval is invalid, must match ISO 8601 duration format"
    }
  ],
  "cR9RtV": [
    {
      "type": 0,
      "value": "Discard changes"
    }
  ],
  "cUW5m8": [
    {
      "type": 0,
      "value": "Select the checkbox to choose this connection."
    }
  ],
  "ca/QIc": [
    {
      "type": 0,
      "value": "Error Message"
    }
  ],
  "ceVB5l": [
    {
      "type": 0,
      "value": "Returns the body for a part in a multipart output from an action."
    }
  ],
  "cgq/+y": [
    {
      "type": 0,
      "value": "Please select an identity"
    }
  ],
  "ciLkfU": [
    {
      "type": 0,
      "value": "Bold (⌘B)"
    }
  ],
  "cj+kyo": [
    {
      "type": 0,
      "value": "Cancelled"
    }
  ],
  "cjcEOf": [
    {
      "type": 0,
      "value": "Input node type does not match one of the allowed types for this input"
    }
  ],
  "cmTCsW": [
    {
      "type": 0,
      "value": "Error loading component."
    }
  ],
  "cqiqcf": [
    {
      "type": 0,
      "value": "Start time"
    }
  ],
  "cr0UnG": [
    {
      "type": 0,
      "value": "9"
    }
  ],
  "cscezV": [
    {
      "type": 0,
      "value": "Required. The collection to skip the first Count objects from."
    }
  ],
  "ctI9Pp": [
    {
      "type": 0,
      "value": "Generate XSLT first before attempting to test mappings."
    }
  ],
  "cvp9VP": [
    {
      "type": 0,
      "value": "Error code"
    }
  ],
  "cyEBus": [
    {
      "type": 0,
      "value": "(UTC-04:00) Cuiaba"
    }
  ],
  "d020eg": [
    {
      "type": 0,
      "value": "Returns the first element from the passed-in array or string."
    }
  ],
  "dBWIjR": [
    {
      "type": 0,
      "value": "Schema is missing required inputs"
    }
  ],
  "dBxX0M": [
    {
      "type": 0,
      "value": "Add a trigger"
    }
  ],
  "dD8y1n": [
    {
      "type": 0,
      "value": "Switch to key value mode"
    }
  ],
  "dDYCuU": [
    {
      "type": 0,
      "value": "Learn more"
    }
  ],
  "dL9V5t": [
    {
      "type": 0,
      "value": "Managed identity"
    }
  ],
  "dOpdsP": [
    {
      "type": 0,
      "value": "Update"
    }
  ],
  "dPa7+6": [
    {
      "type": 0,
      "value": "Generate"
    }
  ],
  "dQmi91": [
    {
      "type": 0,
      "value": "Frequency"
    }
  ],
  "dSTRb/": [
    {
      "type": 0,
      "value": "Specify the behavior and capabilities for transferring content over HTTP. Large messages may be split up into smaller requests to the connector to allow large message upload. Details can be found at http://aka.ms/logicapps-chunk#upload-content-in-chunks"
    }
  ],
  "dWFyfN": [
    {
      "type": 0,
      "value": "Secure inputs of the operation."
    }
  ],
  "daoo3l": [
    {
      "type": 0,
      "value": "Connected to "
    },
    {
      "type": 1,
      "value": "connectionName"
    },
    {
      "type": 0,
      "value": "."
    }
  ],
  "dfNjw1": [
    {
      "type": 0,
      "value": "Close"
    }
  ],
  "dfmH55": [
    {
      "type": 0,
      "value": "Italic (Ctrl+I)"
    }
  ],
  "dhvk0u": [
    {
      "type": 0,
      "value": "Returns a string representation of a base 64 encoded string"
    }
  ],
  "dqgt9y": [
    {
      "type": 0,
      "value": "Convert the parameter to a Boolean"
    }
  ],
  "drM9Sl": [
    {
      "type": 0,
      "value": "Returns an array of values matching the key name from form-data or form-encoded action output"
    }
  ],
  "dsz+Ae": [
    {
      "type": 0,
      "value": "Splits the string using a separator"
    }
  ],
  "dwrqEc": [
    {
      "type": 0,
      "value": "Warnings"
    }
  ],
  "dxh2CJ": [
    {
      "type": 0,
      "value": "timed out"
    }
  ],
  "e+GuGo": [
    {
      "type": 0,
      "value": "Input"
    }
  ],
  "e00zot": [
    {
      "type": 0,
      "value": "How often do you want to check for items?"
    }
  ],
  "e4JZEY": [
    {
      "type": 0,
      "value": "(UTC+07:00) Tomsk"
    }
  ],
  "e4Onhn": [
    {
      "type": 0,
      "value": "Not specified"
    }
  ],
  "e9OvzW": [
    {
      "type": 0,
      "value": "Clear"
    }
  ],
  "e9bIKh": [
    {
      "type": 0,
      "value": "Failed to generate XSLT."
    }
  ],
  "eFet4K": [
    {
      "type": 0,
      "value": "Action Tracking ID"
    }
  ],
  "eFnLWK": [
    {
      "type": 0,
      "value": "(UTC-06:00) Central America"
    }
  ],
  "eHgfpz": [
    {
      "type": 0,
      "value": "Please enter a valid URL"
    }
  ],
  "eHgi14": [
    {
      "type": 0,
      "value": "Required. The name of the variable whose value you want."
    }
  ],
  "eRvRWs": [
    {
      "type": 0,
      "value": "Start time"
    }
  ],
  "eT+b9W": [
    {
      "type": 0,
      "value": "Required. The number to divide the Dividend by."
    }
  ],
  "egLI8P": [
    {
      "type": 0,
      "value": "Required. The index of where the substring begins in parameter 1."
    }
  ],
  "ehIBkh": [
    {
      "type": 0,
      "value": "Enter an integer"
    }
  ],
  "elD6+N": [
    {
      "type": 0,
      "value": "Italic (⌘I)"
    }
  ],
  "epOMnV": [
    {
      "type": 0,
      "value": "Shared"
    }
  ],
  "esOQ5p": [
    {
      "type": 0,
      "value": "No values matching your search"
    }
  ],
  "euC/DV": [
    {
      "type": 0,
      "value": "Array"
    }
  ],
  "exo9v7": [
    {
      "type": 0,
      "value": "Unsupported programming language."
    }
  ],
  "f/lWTW": [
    {
      "type": 0,
      "value": "Required. The objects to check for null."
    }
  ],
  "f1j0to": [
    {
      "type": 0,
      "value": "Optional. The index of where to stop extracting the substring."
    }
  ],
  "f81ClO": [
    {
      "type": 0,
      "value": "Empty dynamic content icon"
    }
  ],
  "fBQBw/": [
    {
      "type": 0,
      "value": "Returns true if the first argument is greater than or equal to the second"
    }
  ],
  "fDisLL": [
    {
      "type": 0,
      "value": "Acl creation failed for connection. Deleting the connection."
    }
  ],
  "fElufw": [
    {
      "type": 0,
      "value": "Select an API Management resource"
    }
  ],
  "fGcSFd": [
    {
      "type": 0,
      "value": "Paging count exceeds maximum value"
    }
  ],
  "fKYuwf": [
    {
      "type": 0,
      "value": "Please select file or image"
    }
  ],
  "fVG5aD": [
    {
      "type": 0,
      "value": "(UTC-05:00) Haiti"
    }
  ],
  "faUrud": [
    {
      "type": 0,
      "value": "Loading connection data..."
    }
  ],
  "fc1AV8": [
    {
      "type": 0,
      "value": "HTTP "
    },
    {
      "type": 1,
      "value": "method"
    },
    {
      "type": 0,
      "value": " URL"
    }
  ],
  "fg/34o": [
    {
      "type": 0,
      "value": "Logical functions"
    }
  ],
  "fifSPb": [
    {
      "type": 0,
      "value": "(UTC-03:30) Newfoundland"
    }
  ],
  "fmm7Ik": [
    {
      "type": 0,
      "value": "Function"
    }
  ],
  "fp8Ry3": [
    {
      "type": 0,
      "value": "(UTC+08:00) Beijing, Chongqing, Hong Kong, Urumqi"
    }
  ],
  "ftwXvc": [
    {
      "type": 0,
      "value": "Ignored"
    }
  ],
  "g076bL": [
    {
      "type": 0,
      "value": "Email"
    }
  ],
  "g1zwch": [
    {
      "type": 0,
      "value": "Zoom in"
    }
  ],
  "g4igOR": [
    {
      "type": 0,
      "value": "Publish"
    }
  ],
  "g5A6Bn": [
    {
      "type": 0,
      "value": "Runtime"
    }
  ],
  "g7my78": [
    {
      "type": 0,
      "value": "Run test"
    }
  ],
  "gCXOd5": [
    {
      "type": 0,
      "value": "URI"
    }
  ],
  "gDDfek": [
    {
      "type": 0,
      "value": "Returns a timestamp that is the current time plus the specified time interval."
    }
  ],
  "gDY9xk": [
    {
      "type": 0,
      "value": "Returns the result from dividing the two numbers"
    }
  ],
  "gIK0WG": [
    {
      "type": 0,
      "value": "Required. A boolean value that determines which value the expression should return."
    }
  ],
  "gIc0YJ": [
    {
      "type": 0,
      "value": "Connection name"
    }
  ],
  "gIx5ys": [
    {
      "type": 0,
      "value": "Format text as italic. Shortcut: Ctrl+I"
    }
  ],
  "gKEaXI": [
    {
      "type": 0,
      "value": "Copy the value of {label} to the clipboard"
    }
  ],
  "gKq3Jv": [
    {
      "type": 0,
      "value": "Previous failed"
    }
  ],
  "gQt/0f": [
    {
      "type": 0,
      "value": "Conversion functions"
    }
  ],
  "gRUmiA": [
    {
      "type": 0,
      "value": "Info"
    }
  ],
  "gWyYg0": [
    {
      "type": 0,
      "value": "(UTC+05:00) Ashgabat, Tashkent"
    }
  ],
  "gc6v4X": [
    {
      "type": 0,
      "value": "System-assigned managed identity"
    }
  ],
  "gfBWfH": [
    {
      "type": 0,
      "value": "Email"
    }
  ],
  "ginGIZ": [
    {
      "type": 0,
      "value": "(UTC-06:00) Guadalajara, Mexico City, Monterrey"
    }
  ],
  "gkY5ya": [
    {
      "type": 0,
      "value": "Delete"
    }
  ],
  "gpUphl": [
    {
      "type": 0,
      "value": "Enter the audience."
    }
  ],
  "gu9o9z": [
    {
      "type": 0,
      "value": "When used inside until loop, this function returns the current iteration index of the specified loop."
    }
  ],
  "gvDMuq": [
    {
      "type": 0,
      "value": "Select a Batch Workflow resource"
    }
  ],
  "h+W3VW": [
    {
      "type": 0,
      "value": "Number"
    }
  ],
  "h1lQDa": [
    {
      "type": 0,
      "value": "Enter or paste a sample JSON payload."
    }
  ],
  "h40rpg": [
    {
      "type": 0,
      "value": "Specify interval in ISO 8601 format."
    }
  ],
  "h6vVbX": [
    {
      "type": 0,
      "value": "Add a source schema first, then select elements to build your map"
    }
  ],
  "hN7iBP": [
    {
      "offset": 0,
      "options": {
        "one": {
          "value": [
            {
              "type": 7
            },
            {
              "type": 0,
              "value": " second"
            }
          ]
        },
        "other": {
          "value": [
            {
              "type": 7
            },
            {
              "type": 0,
              "value": " seconds"
            }
          ]
        }
      },
      "pluralType": "cardinal",
      "type": 6,
      "value": "seconds"
    }
  ],
  "hPM6iC": [
    {
      "type": 0,
      "value": "Returns the result from subtracting two numbers"
    }
  ],
  "hZqQdt": [
    {
      "type": 0,
      "value": "(UTC+02:00) Gaza, Hebron"
    }
  ],
  "hic23z": [
    {
      "type": 0,
      "value": "The value is too large."
    }
  ],
  "hq1mk6": [
    {
      "type": 0,
      "value": "Operation path value does not match the template for segment. Path "
    },
    {
      "type": 1,
      "value": "pathValue"
    },
    {
      "type": 0,
      "value": ", Template "
    },
    {
      "type": 1,
      "value": "pathTemplate"
    }
  ],
  "hrbDu6": [
    {
      "type": 0,
      "value": "Duration"
    }
  ],
  "htj+eZ": [
    {
      "type": 0,
      "value": "Update target schema"
    }
  ],
  "hvbclb": [
    {
      "type": 0,
      "value": "Audience"
    }
  ],
  "hza/cT": [
    {
      "type": 0,
      "value": "(UTC+00:00) Casablanca"
    }
  ],
  "i/SguY": [
    {
      "type": 0,
      "value": "System-assigned managed identity"
    }
  ],
  "i/b3Ko": [
    {
      "type": 0,
      "value": "Asynchronous Response"
    }
  ],
  "i0XjL5": [
    {
      "type": 0,
      "value": "Search for operation"
    }
  ],
  "i1EQYm": [
    {
      "type": 0,
      "value": "(UTC+02:00) Harare, Pretoria"
    }
  ],
  "i1Tufp": [
    {
      "type": 0,
      "value": "Provide input data to test the map with"
    }
  ],
  "i1cwra": [
    {
      "type": 0,
      "value": "Redo"
    }
  ],
  "i4C4aB": [
    {
      "type": 0,
      "value": "Networking"
    }
  ],
  "i4Om5O": [
    {
      "type": 0,
      "value": "This contains an invalid value"
    }
  ],
  "iB8YKD": [
    {
      "type": 0,
      "value": "About Tab"
    }
  ],
  "iCSHJG": [
    {
      "type": 0,
      "value": "Converts a string to uppercase using the casing rules of the invariant culture"
    }
  ],
  "iEy9pT": [
    {
      "type": 0,
      "value": "Dynamic content"
    }
  ],
  "iHVVTl": [
    {
      "type": 0,
      "value": "Are you sure you want to delete "
    },
    {
      "type": 1,
      "value": "nodeId"
    },
    {
      "type": 0,
      "value": "?"
    }
  ],
  "iJOIca": [
    {
      "type": 0,
      "value": "Next"
    }
  ],
  "iMicOQ": [
    {
      "type": 0,
      "value": "Required. The URI to parse."
    }
  ],
  "iRARwF": [
    {
      "type": 0,
      "value": "Unsupported authentication type {0}."
    }
  ],
  "iRe/g7": [
    {
      "type": 0,
      "value": "21"
    }
  ],
  "iRjBf4": [
    {
      "type": 0,
      "value": "This Action has testing configured."
    }
  ],
  "iSb/hp": [
    {
      "type": 0,
      "value": "Managed Identity"
    }
  ],
  "iTKrs8": [
    {
      "type": 0,
      "value": "Pagination"
    }
  ],
  "iU1OJh": [
    {
      "type": 0,
      "value": "Expand"
    }
  ],
  "iU5Fdh": [
    {
      "type": 0,
      "value": "Manipulation functions"
    }
  ],
  "iUs7pv": [
    {
      "type": 0,
      "value": "Cancel"
    }
  ],
  "iVMVAt": [
    {
      "type": 0,
      "value": "Example: 0, 10"
    }
  ],
  "idQjOP": [
    {
      "type": 0,
      "value": "Properties"
    }
  ],
  "ifnOUI": [
    {
      "type": 0,
      "value": "Code View Tab"
    }
  ],
  "iq+tiv": [
    {
      "type": 0,
      "value": "11"
    }
  ],
  "iql+jn": [
    {
      "type": 1,
      "value": "seconds"
    },
    {
      "type": 0,
      "value": "s"
    }
  ],
  "isnFBi": [
    {
      "type": 0,
      "value": "Elements and mappings not connected to a target element are removed."
    }
  ],
  "ixhS47": [
    {
      "type": 0,
      "value": "Returns the start of the day to a string timestamp passed in"
    }
  ],
  "iy8rNf": [
    {
      "type": 0,
      "value": "Test"
    }
  ],
  "j2MU0b": [
    {
      "type": 0,
      "value": "Returns an object with a property removed"
    }
  ],
  "j39557": [
    {
      "type": 0,
      "value": "Returns the value of the variable specified."
    }
  ],
  "j5z8Vd": [
    {
      "type": 0,
      "value": "Repeating"
    }
  ],
  "jA6Wrp": [
    {
      "type": 0,
      "value": "Add or select a target schema to use for your map."
    }
  ],
  "jHHF/u": [
    {
      "type": 0,
      "value": "Returns a random integer from a specified range, which is inclusive only at the starting end."
    }
  ],
  "jHKc3w": [
    {
      "type": 0,
      "value": "Other"
    }
  ],
  "jKsMS6": [
    {
      "type": 0,
      "value": "Required. The expression that will be negated."
    }
  ],
  "jMLmag": [
    {
      "type": 0,
      "value": "Create New"
    }
  ],
  "jQ0Aqj": [
    {
      "type": 0,
      "value": "Required. The value that is converted to a string."
    }
  ],
  "jQ7UzV": [
    {
      "type": 0,
      "value": "(UTC-10:00) Aleutian Islands"
    }
  ],
  "jQjteB": [
    {
      "type": 0,
      "value": "Add a source schema"
    }
  ],
  "jUDhbs": [
    {
      "type": 0,
      "value": "Target schema"
    }
  ],
  "jVpanH": [
    {
      "type": 0,
      "value": "Required. A base64 input string."
    }
  ],
  "jZjgYZ": [
    {
      "type": 0,
      "value": "No resources of this type found under this subscription."
    }
  ],
  "jcA3Ig": [
    {
      "type": 0,
      "value": "Required. The key name of the form data values to return."
    }
  ],
  "jfInxm": [
    {
      "type": 0,
      "value": "Edit in JSON"
    }
  ],
  "jgOaTX": [
    {
      "type": 0,
      "value": "Unable to generate schema"
    }
  ],
  "juR40n": [
    {
      "type": 0,
      "value": "Duration"
    }
  ],
  "juvF+0": [
    {
      "type": 0,
      "value": "Gateway"
    }
  ],
  "k/oqFL": [
    {
      "type": 0,
      "value": "Required. The base64 encoded string."
    }
  ],
  "k41+13": [
    {
      "type": 0,
      "value": "Skipped"
    }
  ],
  "k5tGEr": [
    {
      "type": 0,
      "value": "Yes"
    }
  ],
  "kBOAkT": [
    {
      "type": 0,
      "value": "Select Fields"
    }
  ],
  "kBSLfu": [
    {
      "type": 0,
      "value": "Duplicate property name"
    }
  ],
  "kEI2xx": [
    {
      "type": 0,
      "value": "Message"
    }
  ],
  "kHcCxH": [
    {
      "type": 1,
      "value": "minutes"
    },
    {
      "type": 0,
      "value": "m "
    },
    {
      "type": 1,
      "value": "seconds"
    },
    {
      "type": 0,
      "value": "s"
    }
  ],
  "kM+Mr0": [
    {
      "type": 0,
      "value": "Loading..."
    }
  ],
  "kN6kce": [
    {
      "type": 0,
      "value": "Returns a string representation of an input based64 string"
    }
  ],
  "kSK9Pq": [
    {
      "type": 0,
      "value": "(UTC-05:00) Bogota, Lima, Quito, Rio Branco"
    }
  ],
  "kVwJXt": [
    {
      "type": 0,
      "value": "(UTC+04:00) Abu Dhabi, Muscat"
    }
  ],
  "kYivbS": [
    {
      "type": 0,
      "value": "Download (Alt/Option + click)"
    }
  ],
  "kZCX7t": [
    {
      "type": 0,
      "value": "Monday"
    }
  ],
  "klpJg1": [
    {
      "type": 0,
      "value": "Enter username"
    }
  ],
  "knylNW": [
    {
      "type": 0,
      "value": "Required. This value is the next integer after the highest integer that could be returned."
    }
  ],
  "kuFK3E": [
    {
      "type": 0,
      "value": "Missing authentication type property: 'type'."
    }
  ],
  "kxMDyM": [
    {
      "type": 0,
      "value": "Enter a valid json."
    }
  ],
  "l/9YHQ": [
    {
      "type": 0,
      "value": "(UTC+01:00) Windhoek"
    }
  ],
  "l36V56": [
    {
      "type": 1,
      "value": "hours"
    },
    {
      "type": 0,
      "value": " hours "
    },
    {
      "type": 1,
      "value": "minutes"
    },
    {
      "type": 0,
      "value": " minutes"
    }
  ],
  "l536iI": [
    {
      "type": 0,
      "value": "Monitoring Tab"
    }
  ],
  "l72gf4": [
    {
      "type": 0,
      "value": "Managed Identity"
    }
  ],
  "lM9qrG": [
    {
      "type": 0,
      "value": "(UTC+13:00) Nuku'alofa"
    }
  ],
  "lPTdSf": [
    {
      "type": 0,
      "value": "Run trigger"
    }
  ],
  "lQNKUB": [
    {
      "type": 0,
      "value": "A line for the parent element is added automatically."
    }
  ],
  "lR7V87": [
    {
      "type": 0,
      "value": "Functions"
    }
  ],
  "lUm6fl": [
    {
      "type": 0,
      "value": "Return"
    }
  ],
  "lUvgiW": [
    {
      "type": 0,
      "value": "The type for {0} is {1}."
    }
  ],
  "lZT0JI": [
    {
      "type": 0,
      "value": "Add Group"
    }
  ],
  "lcVG4C": [
    {
      "type": 0,
      "value": "is skipped"
    }
  ],
  "lexzgJ": [
    {
      "type": 0,
      "value": "Remove all references to element ' "
    },
    {
      "type": 1,
      "value": "nodeName"
    },
    {
      "type": 0,
      "value": " ' before you remove the element."
    }
  ],
  "lgs5sf": [
    {
      "type": 0,
      "value": "Stateless run mode:"
    }
  ],
  "lhL/KL": [
    {
      "type": 0,
      "value": "Normal"
    }
  ],
  "ljAOR6": [
    {
      "type": 0,
      "value": "Shorthand for actions('actionName').outputs.body"
    }
  ],
  "loxzZD": [
    {
      "type": 0,
      "value": "Insert Expression (You can also add by typing / in the editor)"
    }
  ],
  "lsKVU6": [
    {
      "type": 0,
      "value": "Select an action type"
    }
  ],
  "lwlg2K": [
    {
      "type": 0,
      "value": "Underline (Ctrl+U)"
    }
  ],
  "lztiwS": [
    {
      "type": 0,
      "value": "Actual Value"
    }
  ],
  "m/jJ/5": [
    {
      "type": 0,
      "value": "Map checker"
    }
  ],
  "m7Y6Qf": [
    {
      "type": 0,
      "value": "Testing"
    }
  ],
  "m8Q61y": [
    {
      "type": 0,
      "value": "Name"
    }
  ],
  "mAuMD+": [
    {
      "type": 0,
      "value": "Enter an Array"
    }
  ],
  "mCKsFw": [
    {
      "type": 0,
      "value": "(UTC+07:00) Barnaul, Gorno-Altaysk"
    }
  ],
  "mCzkXX": [
    {
      "type": 0,
      "value": "Add an action"
    }
  ],
  "mE7w9G": [
    {
      "type": 0,
      "value": "Function deleted."
    }
  ],
  "mGPqAg": [
    {
      "type": 0,
      "value": "Delete "
    },
    {
      "type": 1,
      "value": "name"
    }
  ],
  "mGUdCO": [
    {
      "type": 0,
      "value": "Returns a timestamp that is the current time minus the specified time interval."
    }
  ],
  "mGpKsl": [
    {
      "type": 0,
      "value": "Returns a string representation of a data URI"
    }
  ],
  "mOr9ll": [
    {
      "type": 0,
      "value": "The maximum duration on a single outbound request from this action. If the request doesn't finish within this limit after running retries, the action fails."
    }
  ],
  "mPakaD": [
    {
      "type": 0,
      "value": "Url encodes the input string"
    }
  ],
  "mPuXlv": [
    {
      "type": 0,
      "value": "Invalid type on split on value '"
    },
    {
      "type": 1,
      "value": "splitOn"
    },
    {
      "type": 0,
      "value": "', split on not in array."
    }
  ],
  "mQotIu": [
    {
      "type": 0,
      "value": "Select Connection"
    }
  ],
  "mYQFtf": [
    {
      "type": 0,
      "value": "Missing required properties 'secret' or 'pfx' and 'password' for authentication type 'ActiveDirectoryOAuth'."
    }
  ],
  "mZRMD9": [
    {
      "type": 0,
      "value": "Required. The string to convert to lower casing. If a character in the string does not have a lowercase equivalent, the character is included unchanged in the returned string."
    }
  ],
  "mca3Ml": [
    {
      "type": 0,
      "value": "Sign in to connector"
    }
  ],
  "meVkB6": [
    {
      "type": 0,
      "value": "Empty property name"
    }
  ],
  "mej02C": [
    {
      "type": 0,
      "value": "(UTC+08:30) Pyongyang"
    }
  ],
  "mjS/k1": [
    {
      "type": 0,
      "value": "Limit Logic Apps to not include workflow metadata headers in the outgoing request."
    }
  ],
  "mkd0Jx": [
    {
      "type": 0,
      "value": "Ask a question or describe how you want to change this flow"
    }
  ],
  "mvrlkP": [
    {
      "type": 0,
      "value": "Enter password as plain text or use a secure parameter"
    }
  ],
  "mvu5xN": [
    {
      "type": 1,
      "value": "name"
    },
    {
      "type": 0,
      "value": " Value"
    }
  ],
  "mwEHSX": [
    {
      "type": 0,
      "value": "Function"
    }
  ],
  "mx2IMJ": [
    {
      "type": 0,
      "value": "13"
    }
  ],
  "n+F7e2": [
    {
      "type": 0,
      "value": "15"
    }
  ],
  "n20T2h": [
    {
      "type": 0,
      "value": "7"
    }
  ],
  "n35O/+": [
    {
      "type": 0,
      "value": "Required. The value that is converted to a floating-point number."
    }
  ],
  "n42uAO": [
    {
      "type": 0,
      "value": "(UTC-04:00) Santiago"
    }
  ],
  "n4V2Hi": [
    {
      "type": 0,
      "value": "Active Directory OAuth"
    }
  ],
  "n7wxxN": [
    {
      "type": 0,
      "value": "Try less specific keywords."
    }
  ],
  "nCa0KG": [
    {
      "type": 0,
      "value": "Internal Errors"
    }
  ],
  "nGds/r": [
    {
      "type": 0,
      "value": "Required. The object to check if it is less than or equal to value being compared to."
    }
  ],
  "nHseED": [
    {
      "type": 0,
      "value": "Required. The number of time units the desired time is in the future."
    }
  ],
  "nNWAAh": [
    {
      "type": 0,
      "value": "No schema is added."
    }
  ],
  "nOWGAV": [
    {
      "type": 0,
      "value": "End time"
    }
  ],
  "nOhve4": [
    {
      "type": 0,
      "value": "Yes/No"
    }
  ],
  "nRpM02": [
    {
      "type": 0,
      "value": "Custom"
    }
  ],
  "nSan4V": [
    {
      "type": 0,
      "value": "Reset"
    }
  ],
  "nTA155": [
    {
      "type": 0,
      "value": "Required. The name of the property to remove."
    }
  ],
  "nVDG00": [
    {
      "type": 0,
      "value": "(UTC+14:00) Kiritimati Island"
    }
  ],
  "nZ4nLn": [
    {
      "type": 0,
      "value": "Suppress workflow headers"
    }
  ],
  "ngsC44": [
    {
      "type": 0,
      "value": "Required. The object to check if it is less than comparing object."
    }
  ],
  "njGstq": [
    {
      "type": 0,
      "value": "(UTC+05:45) Kathmandu"
    }
  ],
  "nkk1mu": [
    {
      "type": 0,
      "value": "Adds an integer number of minutes to a string timestamp passed in"
    }
  ],
  "no/SMg": [
    {
      "type": 0,
      "value": "(UTC+10:00) Brisbane"
    }
  ],
  "nx25nq": [
    {
      "type": 0,
      "value": "19"
    }
  ],
  "ny75Ly": [
    {
      "type": 0,
      "value": "Enter default value for parameter."
    }
  ],
  "o/0SEj": [
    {
      "type": 0,
      "value": "Returns the last element in the array or string passed in"
    }
  ],
  "o/FgET": [
    {
      "type": 0,
      "value": "Function was removed from the current location and currently exists elsewhere."
    }
  ],
  "o14STH": [
    {
      "type": 0,
      "value": "Required. The XML on which to evaluate the XPath expression."
    }
  ],
  "o1HOyf": [
    {
      "type": 1,
      "value": "current_page"
    },
    {
      "type": 0,
      "value": " of "
    },
    {
      "type": 1,
      "value": "max_page"
    }
  ],
  "o2Cmny": [
    {
      "type": 0,
      "value": "Enter a valid uri."
    }
  ],
  "o3SfI4": [
    {
      "type": 0,
      "value": "Zoom to fit"
    }
  ],
  "o7bd1o": [
    {
      "type": 0,
      "value": "(UTC+03:30) Tehran"
    }
  ],
  "o8ohVV": [
    {
      "type": 0,
      "value": "Schema Id"
    }
  ],
  "oAFcW6": [
    {
      "type": 0,
      "value": "Required. The dataURI to decode into a binary representation."
    }
  ],
  "oDHXKh": [
    {
      "type": 0,
      "value": "Item"
    }
  ],
  "oLtwMw": [
    {
      "type": 0,
      "value": "Content Transfer"
    }
  ],
  "oMphsh": [
    {
      "type": 0,
      "value": "Settings"
    }
  ],
  "oO12r6": [
    {
      "type": 0,
      "value": "(UTC-08:00) Baja California"
    }
  ],
  "oQjIWf": [
    {
      "type": 0,
      "value": "Errors"
    }
  ],
  "oR2x4N": [
    {
      "type": 0,
      "value": "Invalid integer value"
    }
  ],
  "oTBkbU": [
    {
      "type": 0,
      "value": "Output"
    }
  ],
  "oV0xQ9": [
    {
      "type": 0,
      "value": "Enter the run identifier to open the run"
    }
  ],
  "oVVPst": [
    {
      "type": 0,
      "value": "Do you want to discard all unsaved changes?"
    }
  ],
  "odQ554": [
    {
      "type": 0,
      "value": "Response body"
    }
  ],
  "onXUu0": [
    {
      "type": 0,
      "value": "Add a note"
    }
  ],
  "ox2Ou7": [
    {
      "type": 0,
      "value": "Enter a valid JSON"
    }
  ],
  "oxXV4+": [
    {
      "type": 0,
      "value": "Returns the first non-null object in the passed-in argument values."
    }
  ],
  "p/0r2N": [
    {
      "type": 0,
      "value": "Required. The key name of the form data value to return."
    }
  ],
  "p16/4S": [
    {
      "type": 0,
      "value": "Headers"
    }
  ],
  "p1IEXb": [
    {
      "type": 0,
      "value": "Enter the data from previous step. You can also add data by typing the '/' character."
    }
  ],
  "p1Qtm5": [
    {
      "type": 0,
      "value": "In-App"
    }
  ],
  "p5ZID0": [
    {
      "type": 0,
      "value": "(UTC+03:00) Kuwait, Riyadh"
    }
  ],
  "pC2nr2": [
    {
      "type": 0,
      "value": "Enter key"
    }
  ],
  "pH2uak": [
    {
      "type": 0,
      "value": "Collapse"
    }
  ],
  "pIczsS": [
    {
      "type": 0,
      "value": "End time"
    }
  ],
  "pMms92": [
    {
      "type": 0,
      "value": "Insert Dynamic Content"
    }
  ],
  "pOTcUO": [
    {
      "type": 0,
      "value": "Required. The values to combine into an array."
    }
  ],
  "pXmFGf": [
    {
      "type": 0,
      "value": "Covert the input to an Xml type value"
    }
  ],
  "pYNzbj": [
    {
      "type": 0,
      "value": "Path"
    }
  ],
  "pYtSyE": [
    {
      "type": 0,
      "value": "Required. The number to divide the Dividend by. After the division, the remainder is taken."
    }
  ],
  "pcGqoB": [
    {
      "type": 0,
      "value": "Error loading outputs"
    }
  ],
  "pcuZKB": [
    {
      "type": 0,
      "value": "Returns a single array or object that has common elements between arrays or objects passed in. The parameters for the function can either be a set of objects or a set of arrays (not a mixture of both). If there are two objects with the same name, the last object with that name appears in the final object."
    }
  ],
  "piaRy6": [
    {
      "type": 0,
      "value": "Triggers"
    }
  ],
  "pozypE": [
    {
      "type": 0,
      "value": "Trims leading and trailing whitespace from a string"
    }
  ],
  "pr9GwA": [
    {
      "type": 0,
      "value": "Refresh"
    }
  ],
  "ptkf0D": [
    {
      "type": 0,
      "value": "Security"
    }
  ],
  "q+ZZjX": [
    {
      "type": 0,
      "value": "Retry History"
    }
  ],
  "q/+Uex": [
    {
      "type": 0,
      "value": "Returns an XML node, nodeset or value as JSON from the provided XPath expression"
    }
  ],
  "q1gfIs": [
    {
      "type": 0,
      "value": "Add a trigger"
    }
  ],
  "q2OCEx": [
    {
      "type": 0,
      "value": "Required. The value to assign to the property."
    }
  ],
  "q2w8Sk": [
    {
      "type": 0,
      "value": "Convert the parameter to a string"
    }
  ],
  "q4ChjK": [
    {
      "type": 0,
      "value": "Select workflow with 'manual' trigger"
    }
  ],
  "q5TkqE": [
    {
      "type": 0,
      "value": "Required. The value to return if the expression is false."
    }
  ],
  "q87X20": [
    {
      "type": 0,
      "value": "Adds an integer number of seconds to a string timestamp passed in"
    }
  ],
  "q8vnZQ": [
    {
      "type": 0,
      "value": "Validate request body against the schema provided. In case there is a mismatch, HTTP 400 will be returned."
    }
  ],
  "qAlTD5": [
    {
      "type": 0,
      "value": "Unsupported manifest connection reference format: '"
    },
    {
      "type": 1,
      "value": "referenceKeyFormat"
    },
    {
      "type": 0,
      "value": "'"
    }
  ],
  "qBkxGU": [
    {
      "type": 0,
      "value": "Format text as underline. Shortcut: ⌘U"
    }
  ],
  "qGfwxW": [
    {
      "type": 0,
      "value": "Managed identity"
    }
  ],
  "qJpnIL": [
    {
      "type": 0,
      "value": "Checks if the string ends with a value (case-insensitive, invariant culture)"
    }
  ],
  "qPUX59": [
    {
      "type": 0,
      "value": "is successful"
    }
  ],
  "qQoQFv": [
    {
      "type": 0,
      "value": "Invalid connection."
    }
  ],
  "qSejoi": [
    {
      "type": 0,
      "value": "Returns true if the first argument is less than or equal to the second"
    }
  ],
  "qSt0Sb": [
    {
      "type": 0,
      "value": "Required"
    }
  ],
  "qUMXpq": [
    {
      "type": 0,
      "value": "Swagger Endpoint"
    }
  ],
  "qUWBUX": [
    {
      "offset": 0,
      "options": {
        "one": {
          "value": [
            {
              "type": 7
            },
            {
              "type": 0,
              "value": " day"
            }
          ]
        },
        "other": {
          "value": [
            {
              "type": 7
            },
            {
              "type": 0,
              "value": " days"
            }
          ]
        }
      },
      "pluralType": "cardinal",
      "type": 6,
      "value": "days"
    }
  ],
  "qc5S69": [
    {
      "type": 0,
      "value": "Returns the number of elements in an array or string"
    }
  ],
  "qiIs4V": [
    {
      "type": 0,
      "value": "Example: "
    },
    {
      "type": 1,
      "value": "example"
    }
  ],
  "qij+Vf": [
    {
      "type": 0,
      "value": "Switch to default view mode"
    }
  ],
  "qnI4Y1": [
    {
      "type": 0,
      "value": "Required. The value that is converted to an integer."
    }
  ],
  "qr1lLG": [
    {
      "type": 0,
      "value": "Function '"
    },
    {
      "type": 1,
      "value": "nodeName"
    },
    {
      "type": 0,
      "value": "' has an input with a mismatched type"
    }
  ],
  "qrxi0L": [
    {
      "type": 0,
      "value": "Asynchronous response allows a Logic App to respond with a 202 (Accepted) to indicate the request has been accepted for processing. A location header will be provided to retrieve the final state."
    }
  ],
  "r/n6/9": [
    {
      "type": 0,
      "value": "Enter a value"
    }
  ],
  "r43nMc": [
    {
      "type": 0,
      "value": "Undo"
    }
  ],
  "r7vZ5a": [
    {
      "type": 0,
      "value": "Minimum Interval"
    }
  ],
  "r8aZXs": [
    {
      "type": 0,
      "value": "Enables an expression to derive its value from other JSON name and value pairs or the output of the runtime action"
    }
  ],
  "r9SVE4": [
    {
      "type": 0,
      "value": "Int"
    }
  ],
  "rAwCdh": [
    {
      "type": 0,
      "value": "Connect via on-premises data gateway"
    }
  ],
  "rAyuzv": [
    {
      "type": 0,
      "value": "No"
    }
  ],
  "rCl53e": [
    {
      "type": 0,
      "value": "Card Title"
    }
  ],
  "rDDPpJ": [
    {
      "type": 0,
      "value": "Secret"
    }
  ],
  "rDt4Iu": [
    {
      "type": 0,
      "value": "Is connection invalid"
    }
  ],
  "rNi5Y3": [
    {
      "type": 0,
      "value": "Select this checkbox if you're setting up an on-premises connection."
    }
  ],
  "rSIBjh": [
    {
      "type": 0,
      "value": "Enter value for parameter."
    }
  ],
  "raBiud": [
    {
      "type": 0,
      "value": "Required. Either an array of values to find the maximum value, or the first value of a set."
    }
  ],
  "rcz4w4": [
    {
      "type": 0,
      "value": "Returns a URI encoded representation of a value"
    }
  ],
  "rd6fai": [
    {
      "type": 0,
      "value": "Use left and right arrow keys to navigate between commands"
    }
  ],
  "rsdJcV": [
    {
      "type": 0,
      "value": "Select source schema elements to build your map"
    }
  ],
  "rv0Pn+": [
    {
      "type": 0,
      "value": "Add new"
    }
  ],
  "rxIJfD": [
    {
      "type": 0,
      "value": "(UTC+09:30) Darwin"
    }
  ],
  "rxMXmZ": [
    {
      "type": 0,
      "value": "(UTC+04:00) Port Louis"
    }
  ],
  "s+4LEa": [
    {
      "type": 0,
      "value": "Open folder"
    }
  ],
  "s5RV9B": [
    {
      "type": 0,
      "value": "Returns the day of year component of a string timestamp"
    }
  ],
  "s7nGyC": [
    {
      "type": 0,
      "value": "Delete"
    }
  ],
  "sDkAVZ": [
    {
      "type": 0,
      "value": "Returns an array of values matching the key name from form-data or form-encoded trigger output"
    }
  ],
  "sEqLTV": [
    {
      "type": 0,
      "value": "Testing Tab"
    }
  ],
  "sFbnCs": [
    {
      "type": 0,
      "value": "(UTC-05:00) Chetumal"
    }
  ],
  "sFwHQc": [
    {
      "type": 0,
      "value": "Cancel creating a connection"
    }
  ],
  "sQ2vRs": [
    {
      "type": 0,
      "value": "Add Case"
    }
  ],
  "sW47JR": [
    {
      "type": 0,
      "value": "Degree of Parallelism"
    }
  ],
  "sYQDN+": [
    {
      "type": 0,
      "value": "Formatting options for font family"
    }
  ],
  "sZ0G/Z": [
    {
      "type": 0,
      "value": "Required. A string containing the unit of time specified in the interval to add."
    }
  ],
  "sZHTQV": [
    {
      "type": 0,
      "value": "(UTC+09:00) Chita"
    }
  ],
  "sbPZ9S": [
    {
      "type": 0,
      "value": "Required. The collection to check if it is empty."
    }
  ],
  "scmyvO": [
    {
      "type": 0,
      "value": "Action Timeout"
    }
  ],
  "sfJTHV": [
    {
      "type": 0,
      "value": "Required. The number to remove from the Minuend."
    }
  ],
  "shF9tZ": [
    {
      "type": 0,
      "value": "Key"
    }
  ],
  "soqP+Z": [
    {
      "type": 0,
      "value": "Returns true if either parameter is true"
    }
  ],
  "srpZD2": [
    {
      "type": 0,
      "value": "Client ID"
    }
  ],
  "ss5JPH": [
    {
      "type": 0,
      "value": "New parameter"
    }
  ],
  "sv+IcU": [
    {
      "type": 0,
      "value": "Unable to generate data map definition"
    }
  ],
  "sw6EXK": [
    {
      "type": 0,
      "value": "Status"
    }
  ],
  "syiNc+": [
    {
      "type": 0,
      "value": "Browse"
    }
  ],
  "sys5gu": [
    {
      "type": 0,
      "value": "Client Certificate"
    }
  ],
  "sytRna": [
    {
      "type": 0,
      "value": "Failed to retrieve dynamic inputs. Error details: '"
    },
    {
      "type": 1,
      "value": "message"
    },
    {
      "type": 0,
      "value": "'"
    }
  ],
  "t+XCkg": [
    {
      "type": 0,
      "value": "Required. A string that contains the time zone name of the destination time zone. See https://msdn.microsoft.com/en-us/library/gg154758.aspx for details."
    }
  ],
  "tAbbH8": [
    {
      "type": 0,
      "value": "Too many inputs assigned"
    }
  ],
  "tAeKNh": [
    {
      "type": 0,
      "value": "Simple"
    }
  ],
  "tE7Zam": [
    {
      "type": 0,
      "value": "Returns the URL to invoke the trigger or action"
    }
  ],
  "tH2pT1": [
    {
      "type": 0,
      "value": "Return to search"
    }
  ],
  "tImHz/": [
    {
      "type": 1,
      "value": "days"
    },
    {
      "type": 0,
      "value": "d "
    },
    {
      "type": 1,
      "value": "hours"
    },
    {
      "type": 0,
      "value": "h"
    }
  ],
  "tJMHcJ": [
    {
      "type": 0,
      "value": "Select Connection Reference"
    }
  ],
  "tLZ9Sh": [
    {
      "type": 0,
      "value": "Required. The index of the part to retrieve."
    }
  ],
  "tMRPnG": [
    {
      "type": 0,
      "value": "This function provides you details for the workflow itself at runtime"
    }
  ],
  "tMdcE1": [
    {
      "type": 0,
      "value": "Invalid connection, please update your connection to load complete details"
    }
  ],
  "tNoZx2": [
    {
      "type": 0,
      "value": "Type"
    }
  ],
  "tUCptx": [
    {
      "type": 0,
      "value": "Insert Link"
    }
  ],
  "tUU4ak": [
    {
      "type": 0,
      "value": "(UTC+11:00) Chokurdakh"
    }
  ],
  "tUYXRA": [
    {
      "type": 0,
      "value": "Example: 2017-03-24T15:00:00Z"
    }
  ],
  "tUlRzr": [
    {
      "type": 0,
      "value": "Basic"
    }
  ],
  "tWV2mC": [
    {
      "type": 0,
      "value": "at "
    },
    {
      "type": 1,
      "value": "times"
    },
    {
      "type": 0,
      "value": " every hour"
    }
  ],
  "tZIlCA": [
    {
      "type": 0,
      "value": "(UTC-08:00) Pacific Time (US & Canada)"
    }
  ],
  "tZj2Xn": [
    {
      "type": 0,
      "value": "Returns true if the first argument is greater than the second"
    }
  ],
  "taPCmY": [
    {
      "type": 0,
      "value": "Required. The number of hours to add. Can be negative to subtract hours."
    }
  ],
  "tarDYT": [
    {
      "type": 0,
      "value": "Returns true if the first argument is less than the second."
    }
  ],
  "td5//c": [
    {
      "type": 0,
      "value": "Collapse tree node"
    }
  ],
  "ti5TEd": [
    {
      "type": 0,
      "value": "Cancel"
    }
  ],
  "tqqUHX": [
    {
      "type": 0,
      "value": "(UTC+12:45) Chatham Islands"
    }
  ],
  "tsmuoF": [
    {
      "type": 0,
      "value": "Display Name"
    }
  ],
  "u81zB9": [
    {
      "type": 0,
      "value": "(UTC-09:00) Coordinated Universal Time-09"
    }
  ],
  "u9tr3k": [
    {
      "type": 0,
      "value": "Select an element to start configuring"
    }
  ],
  "uDI1Um": [
    {
      "type": 0,
      "value": "Status Code"
    }
  ],
  "uE0A0s": [
    {
      "type": 0,
      "value": "(UTC) Coordinated Universal Time"
    }
  ],
  "uIurld": [
    {
      "type": 0,
      "value": "Save"
    }
  ],
  "uM1i27": [
    {
      "type": 0,
      "value": "Specify a retry count from 1 to 90"
    }
  ],
  "uN4zFU": [
    {
      "type": 0,
      "value": "OK"
    }
  ],
  "uNHpGB": [
    {
      "type": 0,
      "value": "(UTC+07:00) Bangkok, Hanoi, Jakarta"
    }
  ],
  "uOWkHS": [
    {
      "type": 0,
      "value": "Failed to retrieve dynamic outputs. As a result, this operation's outputs might not be visible in subsequent actions. Error details: "
    },
    {
      "type": 1,
      "value": "message"
    }
  ],
  "uR9WuI": [
    {
      "type": 0,
      "value": "Required. The collections to evaluate. An object that appears in any of the collections also appears in the result."
    }
  ],
  "uUlBZ8": [
    {
      "type": 0,
      "value": "Adds an integer number of hours to a string timestamp passed in"
    }
  ],
  "uWf/I5": [
    {
      "type": 0,
      "value": "Show me"
    }
  ],
  "uZH8Qs": [
    {
      "type": 0,
      "value": "Limit the maximum duration between the retries and asynchronous responses for this action. Note: This does not alter the request timeout of a single request."
    }
  ],
  "uc/PoD": [
    {
      "type": 0,
      "value": "Required. The number of time units the desired time is in the past."
    }
  ],
  "uc3ytS": [
    {
      "type": 0,
      "value": "Select a runtime"
    }
  ],
  "uczA5c": [
    {
      "type": 0,
      "value": "Required. The string that may contain the value."
    }
  ],
  "uesaee": [
    {
      "type": 0,
      "value": "Expression"
    }
  ],
  "uh/+ZN": [
    {
      "type": 0,
      "value": "(UTC-03:00) Greenland"
    }
  ],
  "ui7GCl": [
    {
      "type": 0,
      "value": "16"
    }
  ],
  "unMaeV": [
    {
      "type": 0,
      "value": "Variables"
    }
  ],
  "urAHv1": [
    {
      "type": 0,
      "value": "4"
    }
  ],
  "usCZ7R": [
    {
      "type": 0,
      "value": "(UTC+11:00) Magadan"
    }
  ],
  "ut5Med": [
    {
      "type": 0,
      "value": "Default Value"
    }
  ],
  "uwuGU0": [
    {
      "type": 0,
      "value": "(UTC+06:30) Yangon (Rangoon)"
    }
  ],
  "uxKRO/": [
    {
      "type": 0,
      "value": "Parameters"
    }
  ],
  "uzsleE": [
    {
      "type": 0,
      "value": "Creates an array from the parameters"
    }
  ],
  "v+keTP": [
    {
      "type": 0,
      "value": "Trigger date"
    }
  ],
  "v0ENVA": [
    {
      "type": 0,
      "value": "Loading"
    }
  ],
  "v39HKj": [
    {
      "type": 0,
      "value": "Generates a globally unique string (GUID)"
    }
  ],
  "v7ipqH": [
    {
      "type": 0,
      "value": "Each action must have one or more run after configurations"
    }
  ],
  "vEBhDX": [
    {
      "type": 0,
      "value": "Returns the last index of a value within a string (case-insensitive, invariant culture)"
    }
  ],
  "vQcQkU": [
    {
      "type": 0,
      "value": "Required. The value the string may end with."
    }
  ],
  "vSlNPe": [
    {
      "type": 0,
      "value": "Delete"
    }
  ],
  "vT0DCP": [
    {
      "type": 0,
      "value": "Outputs"
    }
  ],
  "vVJuus": [
    {
      "type": 0,
      "value": "The expression is invalid."
    }
  ],
  "vX9WYS": [
    {
      "type": 0,
      "value": "Audience"
    }
  ],
  "va40BJ": [
    {
      "type": 0,
      "value": "Required. The name of the action whose outputs you want."
    }
  ],
  "vcBAuU": [
    {
      "type": 0,
      "value": "has timed out"
    }
  ],
  "vdKLiR": [
    {
      "type": 0,
      "value": "Request Settings"
    }
  ],
  "vdtKjT": [
    {
      "type": 0,
      "value": "To create and use an API connection, you must have a managed identity configured on this logic app."
    }
  ],
  "vlDynP": [
    {
      "type": 0,
      "value": "Discard"
    }
  ],
  "vr70Gn": [
    {
      "type": 0,
      "value": "Create a connection for "
    },
    {
      "type": 1,
      "value": "connectorName"
    },
    {
      "type": 0,
      "value": "."
    }
  ],
  "vrYqUF": [
    {
      "type": 0,
      "value": "Enter custom value"
    }
  ],
  "vvSHR8": [
    {
      "type": 0,
      "value": "Navigate to element and view children"
    }
  ],
  "vwH/XV": [
    {
      "type": 0,
      "value": "Create parameter"
    }
  ],
  "vxOc/M": [
    {
      "type": 0,
      "value": "This contains a duplicate value"
    }
  ],
  "vz2gZC": [
    {
      "type": 0,
      "value": "Workflow Properties"
    }
  ],
  "w0pI5M": [
    {
      "type": 0,
      "value": "No results found for the specified filters"
    }
  ],
  "w16qh+": [
    {
      "type": 0,
      "value": "Queries"
    }
  ],
  "w5Hhig": [
    {
      "type": 0,
      "value": "Sunday"
    }
  ],
  "w8ijDZ": [
    {
      "type": 0,
      "value": "Collapse"
    }
  ],
  "wEaGWn": [
    {
      "type": 0,
      "value": "Subtracts an integer number of a specified unit of time from a string timestamp passed in"
    }
  ],
  "wF7C+h": [
    {
      "type": 0,
      "value": "Cancel"
    }
  ],
  "wFCkpM": [
    {
      "type": 0,
      "value": "Required. Either an array of values to find the minimum value, or the first value of a set."
    }
  ],
  "wGYmui": [
    {
      "type": 0,
      "value": "Including dynamic content"
    }
  ],
  "wHYQyg": [
    {
      "type": 0,
      "value": "Timed Out"
    }
  ],
  "wPlTDB": [
    {
      "type": 0,
      "value": "Full path"
    }
  ],
  "wQcEXt": [
    {
      "type": 0,
      "value": "Required. The string that is searched for parameter 2 and updated with parameter 3, when parameter 2 is found in parameter 1."
    }
  ],
  "wQsEwc": [
    {
      "type": 0,
      "value": "Required. The length of the substring."
    }
  ],
  "wV3Lmd": [
    {
      "type": 0,
      "value": "Click to delete item"
    }
  ],
  "wWVQuK": [
    {
      "type": 0,
      "value": "Returns a specified value based on whether the expression resulted in true or false"
    }
  ],
  "wXJALc": [
    {
      "type": 0,
      "value": "Menu"
    }
  ],
  "wkiETV": [
    {
      "type": 0,
      "value": "Client Tracking ID"
    }
  ],
  "wkvUUA": [
    {
      "type": 0,
      "value": "Input type mismatch"
    }
  ],
  "wl7X0l": [
    {
      "type": 0,
      "value": "Hide mini-map"
    }
  ],
  "wmDUGV": [
    {
      "type": 0,
      "value": "Converts a string timestamp passed in from a source time zone to UTC"
    }
  ],
  "wmw/ai": [
    {
      "type": 0,
      "value": "Returns a single array or object with all the elements that are in either the array or object passed to this function"
    }
  ],
  "woJQhv": [
    {
      "type": 0,
      "value": "Callback URL:"
    }
  ],
  "wtj07J": [
    {
      "type": 0,
      "value": "(UTC-09:30) Marquesas Islands"
    }
  ],
  "wxaQwD": [
    {
      "type": 0,
      "value": "(UTC+04:30) Kabul"
    }
  ],
  "wzEneQ": [
    {
      "type": 0,
      "value": "Close"
    }
  ],
  "x+6ccf": [
    {
      "type": 0,
      "value": "Wednesday"
    }
  ],
  "x0or2o": [
    {
      "type": 0,
      "value": "Required. The collection for which to get the length."
    }
  ],
  "x10E1p": [
    {
      "type": 0,
      "value": "Status Code"
    }
  ],
  "x3dWOL": [
    {
      "type": 0,
      "value": "(UTC+01:00) Amsterdam, Berlin, Bern, Rome, Stockholm, Vienna"
    }
  ],
  "x8kTAX": [
    {
      "type": 0,
      "value": "Delete note"
    }
  ],
  "xC1zg3": [
    {
      "type": 0,
      "value": "Schemas"
    }
  ],
  "xFQXAI": [
    {
      "type": 0,
      "value": "Ctrl + Z"
    }
  ],
  "xJ6vjn": [
    {
      "type": 0,
      "value": "Returns a string representation of a URI encoded string"
    }
  ],
  "xJQeeC": [
    {
      "type": 0,
      "value": "(UTC+02:00) Istanbul"
    }
  ],
  "xLF2Zr": [
    {
      "type": 0,
      "value": "Add Row"
    }
  ],
  "xN3GEX": [
    {
      "type": 0,
      "value": "Enter password as plain text or use a secure parameter"
    }
  ],
  "xQQ9ko": [
    {
      "type": 0,
      "value": "Threshold"
    }
  ],
  "xSMbKr": [
    {
      "type": 0,
      "value": "Show raw inputs"
    }
  ],
  "xSSfKC": [
    {
      "type": 0,
      "value": "(UTC-03:00) Saint Pierre and Miquelon"
    }
  ],
  "xV/oyK": [
    {
      "type": 0,
      "value": "Required. The name of the new or existing property."
    }
  ],
  "xV4Koe": [
    {
      "type": 0,
      "value": "Code"
    }
  ],
  "xXVu2y": [
    {
      "type": 0,
      "value": "Switch to text mode"
    }
  ],
  "xYyPR8": [
    {
      "type": 0,
      "value": "Returns the path from a URI. If path is not specified, returns '/'"
    }
  ],
  "xi2tn6": [
    {
      "type": 0,
      "value": "Parameters"
    }
  ],
  "xt5TeT": [
    {
      "type": 0,
      "value": "Parameters are shared across workflows in a Logic App."
    }
  ],
  "xwD1VZ": [
    {
      "type": 0,
      "value": "Loading inputs"
    }
  ],
  "xwEX2/": [
    {
      "type": 0,
      "value": "Value"
    }
  ],
  "y1e9yw": [
    {
      "type": 0,
      "value": "Sign in"
    }
  ],
  "y3AZQB": [
    {
      "type": 0,
      "value": "Required. The object to compare equality."
    }
  ],
  "y6BcVN": [
    {
      "type": 0,
      "value": "Required. The string to escape URL-unsafe characters from."
    }
  ],
  "yB6PB/": [
    {
      "type": 0,
      "value": "Value contains function expressions which cannot be resolved. Only constant values supported"
    }
  ],
  "yBrsFJ": [
    {
      "type": 0,
      "value": "Required. The value that is converted to an array."
    }
  ],
  "yF2R//": [
    {
      "type": 0,
      "value": "Returns a subset of characters from a string."
    }
  ],
  "yVFIAQ": [
    {
      "type": 0,
      "value": "(UTC-01:00) Cabo Verde Is."
    }
  ],
  "yVh9kr": [
    {
      "type": 0,
      "value": "8"
    }
  ],
  "ydqOly": [
    {
      "type": 0,
      "value": "Choose a value"
    }
  ],
  "yjierd": [
    {
      "type": 0,
      "value": "Invalid expression type '"
    },
    {
      "type": 1,
      "value": "type"
    },
    {
      "type": 0,
      "value": "'."
    }
  ],
  "yoCi15": [
    {
      "type": 0,
      "value": "Select an existing connection or create a new one."
    }
  ],
  "yqRrQ/": [
    {
      "type": 0,
      "value": "Date and time functions"
    }
  ],
  "ysoumb": [
    {
      "type": 0,
      "value": "Add field"
    }
  ],
  "yuJBmK": [
    {
      "type": 0,
      "value": "Please enter a number"
    }
  ],
  "yucvJE": [
    {
      "type": 0,
      "value": "(UTC+01:00) Sarajevo, Skopje, Warsaw, Zagreb"
    }
  ],
  "yyYtZV": [
    {
      "type": 0,
      "value": "Connection gateway"
    }
  ],
  "z/UY4k": [
    {
      "type": 0,
      "value": "Navigate to "
    },
    {
      "type": 1,
      "value": "folderName"
    },
    {
      "type": 0,
      "value": " folder"
    }
  ],
  "z3VuE+": [
    {
      "type": 0,
      "value": "Menu"
    }
  ],
  "z9kH+0": [
    {
      "type": 0,
      "value": "This will also remove all child steps."
    }
  ],
  "zBMVKg": [
    {
      "type": 0,
      "value": "Required. The value that is converted to a decimal number."
    }
  ],
  "zCsGWP": [
    {
      "type": 0,
      "value": "Enter value"
    }
  ],
  "zIDVd9": [
    {
      "type": 0,
      "value": "Required. The string that is converted to a native type value."
    }
  ],
  "zNesUZ": [
    {
      "type": 0,
      "value": "A retry policy applies to intermittent failures, characterized as HTTP status codes 408, 429, and 5xx, in addition to any connectivity exceptions. The default is an exponential interval policy set to retry 4 times."
    }
  ],
  "zOvGF8": [
    {
      "type": 0,
      "value": "(UTC+02:00) Athens, Bucharest"
    }
  ],
  "zTKAc9": [
    {
      "type": 0,
      "value": "Select Actions"
    }
  ],
  "zUgja+": [
    {
      "type": 0,
      "value": "Clear custom value"
    }
  ],
  "zViEGr": [
    {
      "type": 0,
      "value": "(UTC+12:00) Petropavlovsk-Kamchatsky - Old"
    }
  ],
  "zcZpHT": [
    {
      "type": 0,
      "value": "Converts a string, with optionally a locale and a format to a date"
    }
  ],
  "ziXw25": [
    {
      "type": 0,
      "value": "Delete"
    }
  ],
  "ziYCiA": [
    {
      "type": 0,
      "value": "Summary"
    }
  ],
  "zjDJwP": [
    {
      "type": 0,
      "value": "Float"
    }
  ],
  "zkeKWE": [
    {
      "type": 0,
      "value": "(UTC-04:00) Caracas"
    }
  ],
  "znGyyU": [
    {
      "type": 0,
      "value": "Adds an integer number of a specified unit of time to a string timestamp passed in"
    }
  ],
  "zxe9hh": [
    {
      "type": 0,
      "value": "Required. The number of minutes to add. Can be negative to subtract minutes."
    }
  ]
}<|MERGE_RESOLUTION|>--- conflicted
+++ resolved
@@ -3597,12 +3597,12 @@
       "value": "Enable Static Result"
     }
   ],
-<<<<<<< HEAD
   "Oep6va": [
     {
       "type": 0,
       "value": "Submit"
-=======
+    }
+  ],
   "OgJ9eG": [
     {
       "type": 0,
@@ -3613,7 +3613,6 @@
     {
       "type": 0,
       "value": "(UTC+11:00) Norfolk Island"
->>>>>>> 19864a44
     }
   ],
   "Oib1mL": [
