{
  "+GSexV": [
    {
      "type": 0,
      "value": "Filter"
    }
  ],
  "+UirjI": [
    {
      "type": 0,
      "value": "Bezeichnung festlegen"
    }
  ],
  "+g+mch": [
    {
      "type": 0,
      "value": "Gibt den Text für einen Teil in einer mehrteiligen Ausgabe einer Aktion zurück."
    }
  ],
  "+lpuMl": [
    {
      "type": 0,
      "value": "Erforderlich. Der zurückzugebende Wert, falls der Ausdruck \"falsch\" ist."
    }
  ],
  "/I/U8L": [
    {
      "type": 0,
      "value": "Textkörper"
    }
  ],
  "/NDLmg": [
    {
      "type": 0,
      "value": "Wartet"
    }
  ],
  "/QqADs": [
    {
      "type": 0,
      "value": "Gibt die Elemente im Array beginnend bei Index \"Anzahl\" zurück."
    }
  ],
  "/doURb": [
    {
      "type": 0,
      "value": "Eingabe in Array konvertieren"
    }
  ],
  "/qchXQ": [
    {
      "type": 0,
      "value": "Erforderlich. Die Sammlung, aus der Elemente verknüpft werden sollen."
    }
  ],
  "/ut0u7": [
    {
      "type": 0,
      "value": "Gibt die ersten Count Elemente aus dem übergebenen Array oder aus der übergebenen Zeichenfolge zurück."
    }
  ],
  "07ZsoY": [
    {
      "type": 0,
      "value": "Gibt den Anfang der Stunde an einen übergebenen Zeichenfolgen-Zeitstempel zurück."
    }
  ],
  "09B9CU": [
    {
      "type": 0,
      "value": "Gibt die URL zum Auslösen eines Triggers oder einer Aktion zurück. Hinweis: Diese Funktion kann nur in einem httpWebhook und einem apiConnectionWebhook verwendet werden, nicht jedoch in manual, recurrence, http oder apiConnection."
    }
  ],
  "0FzNJV": [
    {
      "type": 0,
      "value": "Erforderlich. Die Base64-codierte Zeichenfolge."
    }
  ],
  "0GqNGo": [
    {
      "type": 0,
      "value": "URL decodiert die Eingabezeichenfolge."
    }
  ],
  "0JTHTZ": [
    {
      "type": 0,
      "value": "Ausführungsmenü anzeigen"
    }
  ],
  "0R2D5l": [
    {
      "type": 0,
      "value": "Gibt eine Binärdarstellung einer URI-codierten Zeichenfolge zurück."
    }
  ],
  "0ZlNtf": [
    {
      "type": 0,
      "value": "Erfolgreich mit Wiederholungen"
    }
  ],
  "0i/6TR": [
    {
      "type": 0,
      "value": "Erforderlich. Die Zeichenfolge, die in Großbuchstaben konvertiert werden soll. Wenn für ein Zeichen in der Zeichenfolge keine Entsprechung in Großbuchstaben vorhanden ist, wird das Zeichen unverändert in die zurückgegebene Zeichenfolge übernommen."
    }
  ],
  "0p+pJq": [
    {
      "type": 0,
      "value": "Gibt den Rest nach der Division der beiden Zahlen zurück (Modulo)."
    }
  ],
  "0qV0Qe": [
    {
      "type": 0,
      "value": "Erforderlich. Die Zeichenfolge, die möglicherweise den Wert enthält."
    }
  ],
  "0uj1Li": [
    {
      "type": 0,
      "value": "Gibt eine Binärdarstellung einer Eingabedaten-URI-Zeichenfolge zurück."
    }
  ],
  "0y5eia": [
    {
      "type": 0,
      "value": "Weitere Befehle"
    }
  ],
  "1+Z8n9": [
    {
      "type": 0,
      "value": "Erforderlich. Der Daten-URI, der in die Zeichenfolgendarstellung konvertiert werden soll."
    }
  ],
  "109OPL": [
    {
      "type": 0,
      "value": "Gibt den Port aus einem URI zurück. Falls der Port nicht angegeben ist, wird der Standardport für das Protokoll zurückgegeben."
    }
  ],
  "1A1P5b": [
    {
      "type": 0,
      "value": "Kommentar"
    }
  ],
  "1D047X": [
    {
      "type": 0,
      "value": "Erforderlich. Der Wert, der in XML konvertiert werden soll."
    }
  ],
  "1Fn5n+": [
    {
      "type": 0,
      "value": "Erforderlich. Die URI-codierte Zeichenfolge."
    }
  ],
  "1NBvKu": [
    {
      "type": 0,
      "value": "Parameterargument in Gleitkommazahl konvertieren"
    }
  ],
  "1R6Vaa": [
    {
      "offset": 0,
      "options": {
        "=0": {
          "value": [
            {
              "type": 0,
              "value": "keine Elemente stimmen überein."
            }
          ]
        },
        "one": {
          "value": [
            {
              "type": 7
            },
            {
              "type": 0,
              "value": " Element stimmt überein."
            }
          ]
        },
        "other": {
          "value": [
            {
              "type": 7
            },
            {
              "type": 0,
              "value": " Elemente stimmen überein."
            }
          ]
        }
      },
      "pluralType": "cardinal",
      "type": 6,
      "value": "count"
    }
  ],
  "1TE0e8": [
    {
      "type": 0,
      "value": "Erforderlich. Der Wert, dessen Index durchsucht werden soll."
    }
  ],
  "1jhzOM": [
    {
      "type": 0,
      "value": "Erforderlich. Das Objekt, bei dem geprüft wird, ob es kleiner als der Vergleichswert ist."
    }
  ],
  "1zgFh1": [
    {
      "type": 0,
      "value": "Schließen"
    }
  ],
  "23fENy": [
    {
      "type": 0,
      "value": "Gibt eine Binärdarstellung einer Base64-codierten Zeichenfolge zurück."
    }
  ],
  "23szE+": [
    {
      "type": 0,
      "value": "Erforderlich. Der Wert, der in einen Daten-URI konvertiert werden soll."
    }
  ],
  "2K2fAj": [
    {
      "type": 0,
      "value": "Endzeit"
    }
  ],
  "2cVEMV": [
    {
      "type": 0,
      "value": "Gibt einen einzelnen Wert zurück, der dem Schlüsselnamen aus der form-data- oder form-encoded-Aktionsausgabe entspricht."
    }
  ],
  "2gzGrJ": [
    {
      "type": 0,
      "value": "Erforderlich. Der Name der Aktion mit einer form-data- oder form-encoded-Antwort."
    }
  ],
  "2mnU/w": [
    {
      "type": 0,
      "value": "Aus"
    }
  ],
  "33+WHG": [
    {
      "type": 0,
      "value": "Bezeichner"
    }
  ],
  "3NhwIJ": [
    {
      "type": 0,
      "value": "Erforderlich. die Trennlinie."
    }
  ],
  "3kI7xF": [
    {
      "type": 0,
      "value": "Fehlerhaft"
    }
  ],
  "3rtRpE": [
    {
      "type": 0,
      "value": "Ziehbare Schiebereglerleiste"
    }
  ],
  "3rzrWf": [
    {
      "type": 0,
      "value": "Erforderlich. Das Objekt, aus dem die Eigenschaft entfernt werden soll."
    }
  ],
  "3vCCY7": [
    {
      "type": 0,
      "value": "Erforderlich. Hiermit wird der Zahlenwert einer festgelegten Zeiteinheit angegeben, die abgezogen werden soll."
    }
  ],
  "47kOXr": [
    {
      "type": 0,
      "value": "Erforderlich. Die niedrigste ganze Zahl, die zurückgegeben werden kann."
    }
  ],
  "4BrA0z": [
    {
      "type": 0,
      "value": "Erforderlich. Die Anzahl der zu addierenden Tage. Kann negativ sein, um Tage zu subtrahieren."
    }
  ],
  "4YKQAF": [
    {
      "type": 0,
      "value": "Erforderlich. Hiermit wird die im Intervall festgelegte Zeiteinheit angegeben."
    }
  ],
  "4c0uPQ": [
    {
      "type": 0,
      "value": "Erforderlich. Der Name des Parameters, dessen Werte Sie erhalten möchten."
    }
  ],
  "4cVuMw": [
    {
      "type": 0,
      "value": "Kommentare können nur beim Bearbeiten der Eingaben für einen Schritt hinzugefügt werden."
    }
  ],
  "4vcnOA": [
    {
      "type": 0,
      "value": "Gibt den Mindestwert im Eingabearray von Zahlen zurück."
    }
  ],
  "4vmGh0": [
    {
      "type": 0,
      "value": "Dienstanforderungs-ID"
    }
  ],
  "5J7j9k": [
    {
      "type": 0,
      "value": "Erforderlich. Der XPath-Ausdruck, der ausgewertet werden soll."
    }
  ],
  "5aa76N": [
    {
      "type": 0,
      "value": "Gibt das erste Element im übergebenen Array oder in der übergebenen Zeichenfolge zurück."
    }
  ],
  "5b0sKi": [
    {
      "type": 0,
      "value": "Gibt TRUE zurück, wenn ein Objekt, ein Array oder eine Zeichenfolge leer ist."
    }
  ],
  "5cPiWA": [
    {
      "type": 0,
      "value": "Erforderlich. Der Name der Schleife, deren Element Sie abrufen möchten."
    }
  ],
  "5qzZMo": [
    {
      "type": 0,
      "value": "Wird geladen..."
    }
  ],
  "5rkegy": [
    {
      "type": 0,
      "value": "Parameter löschen"
    }
  ],
  "63/zYN": [
    {
      "type": 0,
      "value": "Erforderlich. Das Objekt, bei dem geprüft wird, ob es größer als der Vergleichswert ist."
    }
  ],
  "6jiO7t": [
    {
      "type": 0,
      "value": "Ausführung anzeigen"
    }
  ],
  "6jsWn/": [
    {
      "type": 0,
      "value": "Erforderlich. Die Sammlung, in der gesucht werden soll."
    }
  ],
  "6kSpHL": [
    {
      "type": 0,
      "value": "Erforderlich. Der Name der Aktion mit einer mehrteiligen Antwort."
    }
  ],
  "6oqk+A": [
    {
      "type": 0,
      "value": "Zurück"
    }
  ],
  "6qkBwz": [
    {
      "type": 0,
      "value": "Erforderlich. Die Zahl, mit der Multiplikand 2 multipliziert werden soll."
    }
  ],
  "7GSk99": [
    {
      "type": 0,
      "value": "OK"
    }
  ],
  "7QymrD": [
    {
      "type": 0,
      "value": "Erforderlich. Die Zeichenfolge, aus der die Teilzeichenfolge entnommen wird."
    }
  ],
  "7aJqIH": [
    {
      "type": 0,
      "value": "Optional. Das Gebietsschema, das bei der Formatierung verwendet werden soll (standardmäßig \"en-US\")."
    }
  ],
  "7k9jXx": [
    {
      "type": 0,
      "value": "Statuscode"
    }
  ],
  "7lnElz": [
    {
      "type": 0,
      "value": "Gibt die Anzahl von Zeiteinheiten (Intervall von 100 Nanosekunden) seit dem 1. Januar 0001 00:00:00 UT eines Zeichenfolgen-Zeitstempels zurück."
    }
  ],
  "7yEdSt": [
    {
      "type": 0,
      "value": "Mehr anzeigen"
    }
  ],
  "7yFLpB": [
    {
      "type": 0,
      "value": "URL kopieren"
    }
  ],
  "7zzPsK": [
    {
      "type": 0,
      "value": "Erforderlich. Die Zeichenfolge, die möglicherweise den Wert enthält."
    }
  ],
  "8CWFEh": [
    {
      "type": 0,
      "value": "Erforderlich. Der zurückzugebende Wert, falls der Ausdruck \"wahr\" ist."
    }
  ],
  "8DFwxH": [
    {
      "type": 0,
      "value": "Gibt eine formatierte Zahlenzeichenfolge zurück."
    }
  ],
  "8FjOSh": [
    {
      "type": 0,
      "value": "Erforderlich. Das Objekt, bei dem geprüft wird, ob es größer oder gleich dem Vergleichsobjekt ist."
    }
  ],
  "8L+oIz": [
    {
      "type": 0,
      "value": "Der Designer kann aufgrund mehrerer Trigger in der Definition nicht gerendert werden."
    }
  ],
  "8U0KPg": [
    {
      "type": 0,
      "value": "Erforderlich. Die als URI zu codierende Zeichenfolge."
    }
  ],
  "8wr0zO": [
    {
      "type": 0,
      "value": "Fügt einem übergebenen Zeichenfolgen-Zeitstempel eine ganze Zahl von Tagen hinzu."
    }
  ],
  "9/UeTh": [
    {
      "type": 0,
      "value": "Gibt ein einzelnes Array oder Objekt zurück, das gemeinsame Elemente zwischen übergebenen Arrays oder Objekten aufweist."
    }
  ],
  "99vsJy": [
    {
      "type": 0,
      "value": "Connector"
    }
  ],
  "9JuvQ4": [
    {
      "type": 0,
      "value": "Gibt einen Daten-URI eines Werts zurück."
    }
  ],
  "9Jv3+1": [
    {
      "type": 0,
      "value": "Gibt ein Objekt mit einem zusätzlichen Eigenschaft-Wert-Paar zurück."
    }
  ],
  "9b4xDa": [
    {
      "type": 0,
      "value": "Bereich"
    }
  ],
  "9djnqI": [
    {
      "type": 0,
      "value": "Gibt das Ergebnis aus der Addition der beiden Zahlen zurück."
    }
  ],
  "9u/Ae3": [
    {
      "type": 0,
      "value": "Gibt TRUE zurück, wenn beide Parameter TRUE sind."
    }
  ],
  "ANbEeQ": [
    {
      "type": 0,
      "value": "Erforderlich. Der Name der Aktion, deren Werte Sie erhalten möchten."
    }
  ],
  "AO6T9u": [
    {
      "type": 0,
      "value": "Fertig"
    }
  ],
  "ArTh0/": [
    {
      "type": 0,
      "value": "Erforderlich. Die Zeichenfolge, die als Base64-Darstellung codiert werden soll."
    }
  ],
  "B2s0iG": [
    {
      "type": 0,
      "value": "Erforderlich. Der Index des abzurufenden Teils."
    }
  ],
  "BCAnZP": [
    {
      "type": 0,
      "value": "Hiermit wird entweder ein einzelnes Zeichen als Formatbezeichner oder ein benutzerdefiniertes Formatmuster angegeben, das festlegt, wie der Wert dieses Zeitstempels formatiert werden soll. Wenn kein Format angegeben wird, wird das ISO 8601-Format (\"o\") verwendet."
    }
  ],
  "BHe7qY": [
    {
      "type": 0,
      "value": "Erforderlich. Die URI-codierte Zeichenfolge."
    }
  ],
  "BKL0ZG": [
    {
      "type": 0,
      "value": "Startzeit"
    }
  ],
  "BQCPY7": [
    {
      "type": 0,
      "value": "Erforderlich. Die Zeichenfolge, aus der die URL-unsicheren Zeichen decodiert werden sollen."
    }
  ],
  "Bn8iTS": [
    {
      "type": 0,
      "value": "Zustandstyp:"
    }
  ],
  "BuYrD3": [
    {
      "type": 0,
      "value": "Ein einzelner Formatspezifizierer, der angibt, wie der Wert dieser GUID formatiert werden soll."
    }
  ],
  "BxITRH": [
    {
      "type": 0,
      "value": "Erforderlich. Das Objekt, bei dem geprüft wird, ob es größer als das Vergleichsobjekt ist."
    }
  ],
  "CG772M": [
    {
      "type": 0,
      "value": "Verbindung erforderlich"
    }
  ],
  "D+Ptnq": [
    {
      "type": 0,
      "value": "Gibt Pfad und Abfrage aus einem URI zurück."
    }
  ],
  "D1lgsT": [
    {
      "type": 0,
      "value": "Erforderlich. Die Zeichenfolge, aus der führende und nachstehende Leerzeichen entfernt werden sollen."
    }
  ],
  "DFo+mo": [
    {
      "type": 0,
      "value": "Ein"
    }
  ],
  "DZZ3fj": [
    {
      "type": 0,
      "value": "Dauer"
    }
  ],
  "ECZC6Y": [
    {
      "type": 0,
      "value": "Konvertiert den Parameter in eine Dezimalzahl"
    }
  ],
  "ERAWZA": [
    {
      "type": 0,
      "value": "Antwort"
    }
  ],
  "EZz5q7": [
    {
      "type": 0,
      "value": "Erforderlich. Der Index, an dem mit dem Extrahieren des Substrings begonnen werden soll."
    }
  ],
  "F3IDl8": [
    {
      "type": 0,
      "value": "Erforderlich. Hiermit wird der Zahlenwert einer festgelegten Zeiteinheit angegeben, die hinzugefügt werden soll."
    }
  ],
  "FDF4Qb": [
    {
      "type": 0,
      "value": "Gibt einen Parameterwert zurück, der in der Definition definiert ist."
    }
  ],
  "FN5zHQ": [
    {
      "type": 0,
      "value": "Gibt einen Abschnitt einer Zeichenfolge zurück, die durch den Startindex und den Endindex definiert wird."
    }
  ],
  "FS+/Tb": [
    {
      "type": 0,
      "value": "Gibt den Text für einen Teil in einer mehrteiligen Ausgabe des Triggers zurück."
    }
  ],
  "FVavKy": [
    {
      "type": 0,
      "value": "Gibt den Anfang des Tags an einen übergebenen Zeichenfolgen-Zeitstempel zurück."
    }
  ],
  "FXLR5M": [
    {
      "offset": 0,
      "options": {
        "one": {
          "value": [
            {
              "type": 7
            },
            {
              "type": 0,
              "value": " Stunde"
            }
          ]
        },
        "other": {
          "value": [
            {
              "type": 7
            },
            {
              "type": 0,
              "value": " Stunden"
            }
          ]
        }
      },
      "pluralType": "cardinal",
      "type": 6,
      "value": "hours"
    }
  ],
  "Fgq3Db": [
    {
      "type": 0,
      "value": "Erforderlich. Die Sammlung, aus der das letzte Objekt entnommen werden soll."
    }
  ],
  "Fh2HDb": [
    {
      "type": 0,
      "value": "Gibt den ersten Index eines Werts innerhalb einer Zeichenfolge zurück (Groß-/Kleinschreibung nicht relevant, invariante Kultur)."
    }
  ],
  "FslNgF": [
    {
      "type": 0,
      "value": "Status"
    }
  ],
  "G0XYrd": [
    {
      "type": 0,
      "value": "Erforderlich. Die Zeichenfolge, die möglicherweise den Wert enthält."
    }
  ],
  "GAY7b8": [
    {
      "type": 0,
      "value": "Gibt die Abfrage aus einem URI zurück."
    }
  ],
  "GLd3MU": [
    {
      "type": 0,
      "value": "Erforderlich. Das Objekt, das in der Within-Sammlung gesucht werden soll."
    }
  ],
  "GYvF54": [
    {
      "type": 0,
      "value": "Referenzierende Funktionen"
    }
  ],
  "GcG0qf": [
    {
      "type": 0,
      "value": "Gibt TRUE zurück, wenn die Parameter FALSE sind."
    }
  ],
  "Gmya+V": [
    {
      "type": 0,
      "value": "Nicht verfügbar"
    }
  ],
  "GreYWQ": [
    {
      "type": 0,
      "value": "Geben Sie den Parameternamen ein."
    }
  ],
  "GzQQqH": [
    {
      "type": 0,
      "value": "Array"
    }
  ],
  "H17jEE": [
    {
      "type": 0,
      "value": "URI-Analysefunktionen"
    }
  ],
  "H1wnHr": [
    {
      "type": 0,
      "value": "Erforderlich. Die zu segmentierende Zeichenfolge."
    }
  ],
  "H8bEUn": [
    {
      "type": 0,
      "value": "Erforderlich. Die Zahl, von der der Subtrahend abgezogen wird."
    }
  ],
  "HDqP2g": [
    {
      "type": 0,
      "value": "Erforderlich. Der Schlüsselname des zurückzugebenden Formulardatenwerts."
    }
  ],
  "HfrUId": [
    {
      "type": 0,
      "value": "Wählen Sie eine Karte aus, um den Inhalt anzuzeigen."
    }
  ],
  "HymOpF": [
    {
      "type": 0,
      "value": "Einstellungswert"
    }
  ],
  "IW2MjQ": [
    {
      "type": 0,
      "value": "Hiermit wird ein aus einem UTC-Wert übergebener Zeichenfolgen-Zeitstempel in eine Zielzeitzone konvertiert."
    }
  ],
  "Ip7Iax": [
    {
      "type": 0,
      "value": "Gibt den Index des n-ten Vorkommens eines Werts innerhalb einer Zeichenfolge zurück (keine Unterscheidung nach Groß-/Kleinschreibung, invariante Kultur)"
    }
  ],
  "IpVwYT": [
    {
      "type": 0,
      "value": "Gibt das erste Objekt in den übergebenen Argumenten zurück, das nicht NULL lautet."
    }
  ],
  "J5/7vN": [
    {
      "type": 0,
      "value": "Konvertiert eine Zeichenfolge anhand der Groß-/Kleinschreibregeln der invarianten Kultur in Kleinbuchstaben."
    }
  ],
  "JNQHws": [
    {
      "type": 0,
      "value": "Erforderlich. Eine Zeichenfolge, die die Zeit enthält."
    }
  ],
  "JSfWJ0": [
    {
      "type": 0,
      "value": "Erforderlich. Der Wert, der in einen booleschen Wert konvertiert wird."
    }
  ],
  "Jaz3EC": [
    {
      "type": 0,
      "value": "Hiermit wird ein aus einer Quellzeitzone übergebener Zeichenfolgen-Zeitstempel in eine Zielzeitzone konvertiert."
    }
  ],
  "JbgTET": [
    {
      "type": 0,
      "value": "Methode"
    }
  ],
  "Ji6663": [
    {
      "type": 0,
      "value": "Gibt TRUE zurück, wenn ein Wörterbuch einen Schlüssel enthält, wenn ein Array einen Wert enthält oder wenn eine Zeichenfolge eine Unterzeichenfolge enthält."
    }
  ],
  "JjTfC7": [
    {
      "type": 0,
      "value": "Erforderlich. Die Zahl, die formatiert werden soll."
    }
  ],
  "JnlcZQ": [
    {
      "type": 0,
      "value": "Name:"
    }
  ],
  "Jq2Y/o": [
    {
      "type": 0,
      "value": "Erforderlich. Die numerische Formatzeichenfolge."
    }
  ],
  "K50znc": [
    {
      "type": 0,
      "value": "Erforderlich. Das Objekt, dem eine neue Eigenschaft hinzugefügt werden soll."
    }
  ],
  "K90YEU": [
    {
      "type": 0,
      "value": "Gibt eine Teilmenge von Zeichen aus einer Zeichenfolge zurück."
    }
  ],
  "L+PY+j": [
    {
      "type": 0,
      "value": "Erforderlich. Die Anzahl von Objekten, die aus der Sammlung entnommen werden sollen. Muss eine positive ganze Zahl sein."
    }
  ],
  "L0UAzs": [
    {
      "type": 0,
      "value": "Gibt die Wochentagkomponente eines Zeichenfolgen-Zeitstempels zurück."
    }
  ],
  "LS8rfZ": [
    {
      "type": 0,
      "value": "Gibt das Schema aus einem URI zurück."
    }
  ],
  "LoGUT3": [
    {
      "type": 0,
      "value": "Bei Verwendung innerhalb einer for-each-Schleife gibt diese Funktion das aktuelle Element der angegebenen Schleife zurück."
    }
  ],
  "LpPNAD": [
    {
      "type": 0,
      "value": "Hinzufügen"
    }
  ],
  "Lub7NN": [
    {
      "type": 0,
      "value": "Erforderlich. Die Ausdrücke, die TRUE sein können."
    }
  ],
  "M0HMjE": [
    {
      "type": 0,
      "value": "Kommentar hinzufügen"
    }
  ],
  "M6U2LE": [
    {
      "type": 0,
      "value": "Die Parameter werden gespeichert, wenn der Workflow gespeichert wird. Sie können sie hier bearbeiten, bevor Sie sie speichern oder nach dem Speichern auf der Parameterseite bearbeiten."
    }
  ],
  "M8Aqm4": [
    {
      "type": 0,
      "value": "(Optional) Der Name der bereichsbezogenen Aktion, in der die Eingaben und Ausgaben der Aktionen der obersten Ebene in diesem Bereich verwendet werden sollen."
    }
  ],
  "M9mzP6": [
    {
      "type": 0,
      "value": "Erforderlich. Die Zahl, die mit Summand 2 addiert werden soll."
    }
  ],
  "MDbmMw": [
    {
      "type": 0,
      "value": "Erforderlich. Die auszuwertenden Sammlungen. Ein Objekt muss sich in allen übergebenen Sammlungen befinden, um im Ergebnis angezeigt zu werden."
    }
  ],
  "MKTdNk": [
    {
      "type": 0,
      "value": "Erforderlich. Der Daten-URI, der in die Binärdarstellung konvertiert werden soll."
    }
  ],
  "MTR4Vg": [
    {
      "type": 0,
      "value": "Gibt den aktuellen Zeitstempel als Zeichenfolge zurück."
    }
  ],
  "Mb+Eaq": [
    {
      "type": 0,
      "value": "Boolesch"
    }
  ],
  "Mb/Vp8": [
    {
      "type": 0,
      "value": "Nächster Fehler"
    }
  ],
  "MmBfD1": [
    {
      "type": 0,
      "value": "Unerwarteter Fehler"
    }
  ],
  "N2CF0J": [
    {
      "type": 0,
      "value": "Erforderlich. Der Schlüsselname der zurückzugebenden Formulardatenwerte."
    }
  ],
  "NPUFgH": [
    {
      "type": 0,
      "value": "Status"
    }
  ],
  "O+8vRv": [
    {
      "type": 0,
      "value": "Gibt eine Binärdarstellung eines Werts zurück."
    }
  ],
  "O36+wl": [
    {
      "type": 0,
      "value": "Parameter bearbeiten"
    }
  ],
  "OD8igU": [
    {
      "type": 0,
      "value": "Erforderlich. Hiermit wird eine Zeichenfolge angegeben, die den Namen der Quellzeitzone enthält. Weitere Informationen finden Sie unter https://msdn.microsoft.com/de-de/library/gg154758.aspx."
    }
  ],
  "OFKZzQ": [
    {
      "type": 0,
      "value": "Vorgangsoptionen:"
    }
  ],
  "OSHNZ2": [
    {
      "type": 0,
      "value": "Kommentar"
    }
  ],
  "OVvieE": [
    {
      "type": 0,
      "value": "Hiermit werden die Ergebnisse der Aktionen der obersten Ebene in der angegebenen bereichsbezogenen Aktion zurückgegeben, z. B. eine for_each-, Until- oder Scope-Aktion."
    }
  ],
  "OfvxaB": [
    {
      "type": 0,
      "value": "Bezeichnung Text"
    }
  ],
  "Oib1mL": [
    {
      "type": 1,
      "value": "hours"
    },
    {
      "type": 0,
      "value": "h "
    },
    {
      "type": 1,
      "value": "minutes"
    },
    {
      "type": 0,
      "value": "m"
    }
  ],
  "OihxQE": [
    {
      "type": 0,
      "value": "Optional. Das Gebietsschema, das beim Analysieren der Datums-/Uhrzeitzeichenfolge verwendet werden soll."
    }
  ],
  "OjGJ8Y": [
    {
      "type": 0,
      "value": "Gibt den Host aus einem URI zurück."
    }
  ],
  "OnrO5/": [
    {
      "type": 0,
      "value": "Verwaltete Identität auswählen"
    }
  ],
  "P2A5dB": [
    {
      "type": 0,
      "value": "Erforderlich. Dieser Wert entspricht der Anzahl von ganzen Zahlen im Array."
    }
  ],
  "P4rEwD": [
    {
      "type": 0,
      "value": "Sammlungsfunktionen"
    }
  ],
  "P8ZBF9": [
    {
      "type": 0,
      "value": "Erforderlich. Die Sammlung, aus der das erste Objekt entnommen werden soll."
    }
  ],
  "PF87Ew": [
    {
      "type": 0,
      "value": "Erfolgreich"
    }
  ],
  "PKMkb/": [
    {
      "type": 0,
      "value": "Erforderlich. Die Zahl, die mit Summand 1 addiert werden soll."
    }
  ],
  "PP63jY": [
    {
      "type": 0,
      "value": "weitere Bereiche"
    }
  ],
  "PQOiAc": [
    {
      "type": 0,
      "value": "Reduzieren"
    }
  ],
  "PRnqYA": [
    {
      "type": 0,
      "value": "Erforderlich. Die Anzahl der zu addierenden Sekunden. Kann negativ sein, um Sekunden zu subtrahieren."
    }
  ],
  "PaPPLr": [
    {
      "type": 0,
      "value": "Abgebrochen"
    }
  ],
  "PfCJlN": [
    {
      "type": 0,
      "value": "Workflowfunktionen"
    }
  ],
  "Pvm0xB": [
    {
      "type": 0,
      "value": "Gibt die Base64-Darstellung der Eingabezeichenfolge zurück."
    }
  ],
  "Q/7unA": [
    {
      "type": 0,
      "value": "Objekt"
    }
  ],
  "Q0xpPQ": [
    {
      "type": 0,
      "value": "Erforderlich. Das Objekt, bei dem geprüft wird, ob es kleiner oder gleich dem Vergleichsobjekt ist."
    }
  ],
  "QEp3C8": [
    {
      "type": 0,
      "value": "Eingabe in Wert vom Typ JSON konvertieren"
    }
  ],
  "QQYzHC": [
    {
      "type": 0,
      "value": "Kontextmenü für Karte \""
    },
    {
      "type": 1,
      "value": "title"
    },
    {
      "type": 0,
      "value": "\""
    }
  ],
  "QZBPUx": [
    {
      "type": 0,
      "value": "Gibt einen einzelnen Wert zurück, der dem Schlüsselnamen aus der form-data- oder form-encoded-Triggerausgabe entspricht."
    }
  ],
  "QZrxUk": [
    {
      "type": 0,
      "value": "Zeichenfolgenfunktionen"
    }
  ],
  "QbJDi7": [
    {
      "type": 0,
      "value": "Element"
    }
  ],
  "QeE0k/": [
    {
      "type": 0,
      "value": "Erforderlich. Der Wert, der in einen Binärwert konvertiert wird."
    }
  ],
  "QknZQ1": [
    {
      "type": 0,
      "value": "Wird geladen..."
    }
  ],
  "Qn8qxn": [
    {
      "type": 0,
      "value": "Gibt eine Zeichenfolge im Datumsformat zurück."
    }
  ],
  "QpRRt3": [
    {
      "type": 0,
      "value": "Erforderlich. Die Zeichenfolge, mit der Elemente getrennt werden sollen."
    }
  ],
  "QrQDdp": [
    {
      "type": 0,
      "value": "Erforderlich. Eine Zeichenfolge mit der im Intervall festgelegten Zeiteinheit zum subtrahieren."
    }
  ],
  "Qu1HkA": [
    {
      "type": 1,
      "value": "hours"
    },
    {
      "type": 0,
      "value": "h"
    }
  ],
  "RX2Shm": [
    {
      "type": 0,
      "value": "Erforderlich. Die geteilte Zeichenfolge."
    }
  ],
  "RhH4pF": [
    {
      "offset": 0,
      "options": {
        "one": {
          "value": [
            {
              "type": 7
            },
            {
              "type": 0,
              "value": " Minute"
            }
          ]
        },
        "other": {
          "value": [
            {
              "type": 7
            },
            {
              "type": 0,
              "value": " Minuten"
            }
          ]
        }
      },
      "pluralType": "cardinal",
      "type": 6,
      "value": "minutes"
    }
  ],
  "S8P4N5": [
    {
      "type": 0,
      "value": "Löschen"
    }
  ],
  "SKXopi": [
    {
      "type": 0,
      "value": "Parameter in ganze Zahl konvertieren"
    }
  ],
  "SLZ0n4": [
    {
      "type": 0,
      "value": "Prüft, ob die Zeichenfolge mit einem Wert beginnt (Groß-/Kleinschreibung nicht relevant, invariante Kultur)."
    }
  ],
  "SXb47U": [
    {
      "type": 1,
      "value": "minutes"
    },
    {
      "type": 0,
      "value": "m"
    }
  ],
  "SY04wn": [
    {
      "type": 0,
      "value": "Erforderlich. Der Name der Aktion mit einer form-data- oder form-encoded-Antwort."
    }
  ],
  "T7zcR6": [
    {
      "type": 0,
      "value": "Erforderlich. Die Ausdrücke, die TRUE sein müssen."
    }
  ],
  "T8Xqt9": [
    {
      "type": 0,
      "value": "Fehlgeschlagen"
    }
  ],
  "TI44R1": [
    {
      "type": 0,
      "value": "Gibt eine Zeichenfolge zurück, in der die einzelnen Elemente eines Arrays durch Trennzeichen verknüpft sind."
    }
  ],
  "TO7qos": [
    {
      "type": 0,
      "value": "Gibt den Anfang des Monats eines Zeichenfolgen-Zeitstempels zurück."
    }
  ],
  "TUaunO": [
    {
      "type": 0,
      "value": "Geben Sie einen Wert ein."
    }
  ],
  "TZv5JE": [
    {
      "type": 0,
      "value": "Name"
    }
  ],
  "Tb2QLA": [
    {
      "type": 0,
      "value": "Clientanforderungs-ID"
    }
  ],
  "TgcgXE": [
    {
      "type": 0,
      "value": "Tags"
    }
  ],
  "Twfck/": [
    {
      "type": 0,
      "value": "Erforderlich. Die Zahl, mit der Multiplikand 1 multipliziert werden soll."
    }
  ],
  "Tz5jTR": [
    {
      "type": 0,
      "value": "Reduzieren/Erweitern"
    }
  ],
  "U3iWVd": [
    {
      "type": 0,
      "value": "Generiert ein Array von ganzen Zahlen ab einer bestimmten Zahl."
    }
  ],
  "UCNM4L": [
    {
      "type": 0,
      "value": "Verwenden Sie die Liste dynamischer Inhalte, um auf einen Parameter zu verweisen."
    }
  ],
  "UHCVNK": [
    {
      "type": 0,
      "value": "Ersetzt eine Zeichenfolge durch eine angegebene Zeichenfolge."
    }
  ],
  "USVffu": [
    {
      "type": 0,
      "value": "Der Inhalt wird aufgrund der Sicherheitskonfiguration nicht angezeigt."
    }
  ],
  "V0ZbQO": [
    {
      "type": 0,
      "value": "Weniger anzeigen"
    }
  ],
  "VKAk5g": [
    {
      "type": 0,
      "value": "Der angegebene Name der Workflowausführung ist ungültig."
    }
  ],
  "VVfYvq": [
    {
      "type": 0,
      "value": "Erforderlich. Die Zahl, die durch den Divisor zu teilen ist."
    }
  ],
  "VXBWrq": [
    {
      "type": 0,
      "value": "Kommentar"
    }
  ],
  "VZHick": [
    {
      "type": 0,
      "value": "Dauer"
    }
  ],
  "Vaacox": [
    {
      "type": 0,
      "value": "Ausführungsverlauf"
    }
  ],
  "W070M2": [
    {
      "type": 0,
      "value": "von "
    },
    {
      "type": 1,
      "value": "max"
    }
  ],
  "W6FdMh": [
    {
      "type": 0,
      "value": "Erforderlich. Der Name der neuen Eigenschaft."
    }
  ],
  "W8cbO8": [
    {
      "type": 0,
<<<<<<< HEAD
      "value": "Clear"
=======
      "value": "Löschen"
>>>>>>> f2099bd0
    }
  ],
  "WS9kXD": [
    {
      "type": 0,
      "value": "Erforderlich. Die erste ganze Zahl im Array."
    }
  ],
  "WUe3DY": [
    {
      "type": 0,
      "value": "Kompakteigenschaft für trigger().outputs"
    }
  ],
  "WgoP7R": [
    {
      "type": 0,
      "value": "Gibt das Ergebnis aus der Multiplikation der beiden Zahlen zurück."
    }
  ],
  "X8JjjT": [
    {
      "type": 1,
      "value": "days"
    },
    {
      "type": 0,
      "value": " Tage "
    },
    {
      "type": 1,
      "value": "hours"
    },
    {
      "type": 0,
      "value": " Stunden"
    }
  ],
  "XCunbR": [
    {
      "type": 0,
      "value": "Kompakteigenschaft für actions(\"Aktionsname\").outputs"
    }
  ],
  "XEuptL": [
    {
      "type": 0,
      "value": "Kombiniert eine beliebige Anzahl von Zeichenfolgen."
    }
  ],
  "XFFpu/": [
    {
      "type": 0,
      "value": "Wiederholen"
    }
  ],
  "XOzn/3": [
    {
      "type": 0,
      "value": "Verbindungsname"
    }
  ],
  "XTuxmH": [
    {
      "type": 1,
      "value": "minutes"
    },
    {
      "type": 0,
      "value": " Minuten "
    },
    {
      "type": 1,
      "value": "seconds"
    },
    {
      "type": 0,
      "value": " Sekunden"
    }
  ],
  "Xnn0uj": [
    {
      "type": 0,
      "value": "Anfordern"
    }
  ],
  "XtuP5e": [
    {
      "type": 0,
      "value": "Mathematische Funktionen"
    }
  ],
  "Xx/naD": [
    {
      "type": 0,
      "value": "Erforderlich. Der Name der Aktion, deren Textausgaben Sie erhalten möchten."
    }
  ],
  "Y0H9aX": [
    {
      "type": 0,
      "value": "Weitere Informationen"
    }
  ],
  "Y9kBz5": [
    {
      "type": 0,
      "value": "Gibt eine Binärdarstellung eines Daten-URI zurück."
    }
  ],
  "YHsAKl": [
    {
      "type": 0,
      "value": "Vorgangshinweis"
    }
  ],
  "YIBDSH": [
    {
      "type": 1,
      "value": "days"
    },
    {
      "type": 0,
      "value": "d"
    }
  ],
  "YJJ+gQ": [
    {
      "type": 0,
      "value": "Zeichenfolge"
    }
  ],
  "YKXmKD": [
    {
      "type": 0,
      "value": "Ermöglicht einem Ausdruck das Ableiten seines Werts aus anderen JSON-Name/Wert-Paaren oder aus der Ausgabe des Laufzeittriggers."
    }
  ],
  "YaFjJQ": [
    {
      "type": 0,
      "value": "Gibt ein einzelnes Array oder Objekt mit allen Elementen zurück, die sich entweder in einem Array oder in einem Objekt befinden, das an diese Funktion übergeben wurde. Bei den Parametern für die Funktion kann es sich entweder um einen Satz Objekte oder um einen Satz Arrays handeln (keine Mischung aus beidem). Wenn in der finalen Ausgabe zwei Objekte mit dem gleichen Namen vorhanden sind, wird das letzte Objekt mit diesem Namen in das endgültige Objekt aufgenommen."
    }
  ],
  "YoQara": [
    {
      "type": 0,
      "value": "Keine"
    }
  ],
  "ZME5hh": [
    {
      "type": 0,
      "value": "Gibt die Monatstagkomponente eines Zeichenfolgen-Zeitstempels zurück."
    }
  ],
  "ZUaz3Y": [
    {
      "type": 0,
      "value": "Kompakteigenschaft für trigger().outputs.body"
    }
  ],
  "ZaIeDG": [
    {
      "type": 0,
      "value": "Erforderlich. Der Wert, mit dem die Zeichenfolge möglicherweise beginnt."
    }
  ],
  "ZbX8xq": [
    {
      "type": 0,
      "value": "Dieser Vorgang wurde bereits gelöscht."
    }
  ],
  "a7j3gS": [
    {
      "type": 0,
      "value": "Erforderlich. Die Zahl, die durch den Divisor zu teilen ist."
    }
  ],
  "aAXnqw": [
    {
      "type": 0,
      "value": "Erforderlich. Die Anzahl des Vorkommens des zu suchenden Substrings."
    }
  ],
  "aGyVJT": [
    {
      "type": 0,
      "value": "Erforderlich. Die Anzahl von Objekten, die vom Anfang der Sammlung entfernt werden sollen. Muss eine positive ganze Zahl sein."
    }
  ],
  "bH5LtI": [
    {
      "type": 0,
      "value": "Die Registerkarte mit : "
    },
    {
      "type": 1,
      "value": "tabname"
    },
    {
      "type": 0,
      "value": "-Name ist bereits registriert."
    }
  ],
  "bTrk+S": [
    {
      "type": 0,
      "value": "Erforderlich. Das Objekt, bei dem geprüft wird, ob es größer oder gleich dem Vergleichswert ist."
    }
  ],
  "ba9yGJ": [
    {
      "type": 0,
      "value": "Weitere laden"
    }
  ],
  "bf7078": [
    {
      "type": 0,
      "value": "Gibt den Höchstwert im Eingabearray von Zahlen zurück."
    }
  ],
  "bgfjqS": [
    {
      "type": 0,
      "value": "Bezeichnungseinstellung"
    }
  ],
  "bzF/qn": [
    {
      "type": 0,
      "value": "Erforderlich. Die Sammlung, aus der die ersten Count-Objekte entnommen werden sollen."
    }
  ],
  "c2XklE": [
    {
      "type": 0,
      "value": "Suchen"
    }
  ],
  "c3G/zq": [
    {
      "type": 0,
      "value": "Gibt ein Objekt zurück, für das eine Eigenschaft auf den angegebenen Wert festgelegt wurde."
    }
  ],
  "c6XbVI": [
    {
      "type": 0,
      "value": "Bereich"
    }
  ],
  "cJm+ah": [
    {
      "type": 0,
      "value": "Erforderlich. Der Wert, dessen Index durchsucht werden soll."
    }
  ],
  "ci6ex1": [
    {
      "type": 0,
      "value": "Wert"
    }
  ],
  "cj+kyo": [
    {
      "type": 0,
      "value": "Abgebrochen"
    }
  ],
  "cmTCsW": [
    {
      "type": 0,
      "value": "Fehler beim Laden der Komponente."
    }
  ],
  "cqiqcf": [
    {
      "type": 0,
      "value": "Startzeit"
    }
  ],
  "cscezV": [
    {
      "type": 0,
      "value": "Erforderlich. Die Sammlung, in der die ersten Count-Objekte übersprungen werden sollen."
    }
  ],
  "d3bSQA": [
    {
      "type": 0,
      "value": "Kommentar löschen"
    }
  ],
  "dDYCuU": [
    {
      "type": 0,
      "value": "Weitere Informationen"
    }
  ],
  "dFInXP": [
    {
      "type": 0,
      "value": "Auswählen"
    }
  ],
  "dhvk0u": [
    {
      "type": 0,
      "value": "Gibt eine Zeichenfolgendarstellung einer Base64-codierten Zeichenfolge zurück."
    }
  ],
  "dqgt9y": [
    {
      "type": 0,
      "value": "Parameter in booleschen Wert konvertieren"
    }
  ],
  "drM9Sl": [
    {
      "type": 0,
      "value": "Gibt ein Array von Werten zurück, das dem Schlüsselnamen aus der form-data- oder form-encoded-Aktionsausgabe entspricht."
    }
  ],
  "dsz+Ae": [
    {
      "type": 0,
      "value": "Unterteilt die Zeichenfolge durch ein Trennzeichen."
    }
  ],
  "e4Onhn": [
    {
      "type": 0,
      "value": "Nicht angegeben"
    }
  ],
  "eHgi14": [
    {
      "type": 0,
      "value": "Erforderlich. Der Name der Variable, deren Wert Sie abrufen möchten."
    }
  ],
  "eRvRWs": [
    {
      "type": 0,
      "value": "Startzeit"
    }
  ],
  "eT+b9W": [
    {
      "type": 0,
      "value": "Erforderlich. Die Zahl, durch die der Dividend zu teilen ist."
    }
  ],
  "egLI8P": [
    {
      "type": 0,
      "value": "Erforderlich. Der Index, bei dem die Teilzeichenfolge in Parameter 1 beginnt."
    }
  ],
  "f/lWTW": [
    {
      "type": 0,
      "value": "Erforderlich. Die Objekte, die auf NULL geprüft werden."
    }
  ],
  "f1j0to": [
    {
      "type": 0,
      "value": "Optional. Der Index, an dem das Extrahieren des Substrings beendet werden soll."
    }
  ],
  "fBQBw/": [
    {
      "type": 0,
      "value": "Gibt TRUE zurück, wenn das erste Argument größer als das zweite oder gleich ist."
    }
  ],
  "fg/34o": [
    {
      "type": 0,
      "value": "Logische Funktionen"
    }
  ],
  "ftwXvc": [
    {
      "type": 0,
      "value": "Ignoriert"
    }
  ],
  "gCXOd5": [
    {
      "type": 0,
      "value": "URI"
    }
  ],
  "gDDfek": [
    {
      "type": 0,
      "value": "Hiermit wird ein Zeitstempel zurückgegeben, der der aktuellen Uhrzeit zuzüglich des angegebenen Zeitintervalls entspricht."
    }
  ],
  "gDY9xk": [
    {
      "type": 0,
      "value": "Gibt das Ergebnis aus der Division der beiden Zahlen zurück."
    }
  ],
  "gIK0WG": [
    {
      "type": 0,
      "value": "Erforderlich. Ein boolescher Wert, der bestimmt, welchen Wert der Ausdruck zurückgeben soll."
    }
  ],
  "gKq3Jv": [
    {
      "type": 0,
      "value": "Vorheriger Fehler"
    }
  ],
  "gMhc5o": [
    {
      "type": 0,
      "value": "Erforderlich. Die Zeichenfolge, die in eine einzelne Zeichenfolge kombiniert werden soll."
    }
  ],
  "gQt/0f": [
    {
      "type": 0,
      "value": "Konvertierungsfunktionen"
    }
  ],
  "gu9o9z": [
    {
      "type": 0,
      "value": "Bei Verwendung innerhalb einer until-Schleife gibt diese Funktion den aktuellen Iterationsindex der angegebenen Schleife zurück."
    }
  ],
  "hN7iBP": [
    {
      "offset": 0,
      "options": {
        "one": {
          "value": [
            {
              "type": 7
            },
            {
              "type": 0,
              "value": " Sekunde"
            }
          ]
        },
        "other": {
          "value": [
            {
              "type": 7
            },
            {
              "type": 0,
              "value": " Sekunden"
            }
          ]
        }
      },
      "pluralType": "cardinal",
      "type": 6,
      "value": "seconds"
    }
  ],
  "hPM6iC": [
    {
      "type": 0,
      "value": "Gibt das Ergebnis aus der Subtraktion von zwei Zahlen zurück."
    }
  ],
  "hdnZ9Y": [
    {
      "type": 0,
      "value": "ALT/OPTION + Klicken Sie, um {displayName} herunterzuladen"
    }
  ],
  "hrbDu6": [
    {
      "type": 0,
      "value": "Dauer"
    }
  ],
  "iBlvhu": [
    {
      "type": 0,
      "value": "Kommentar"
    }
  ],
  "iCSHJG": [
    {
      "type": 0,
      "value": "Konvertiert eine Zeichenfolge anhand der Groß-/Kleinschreibregeln der invarianten Kultur in Großbuchstaben."
    }
  ],
  "iJOIca": [
    {
      "type": 0,
      "value": "Weiter"
    }
  ],
  "iMicOQ": [
    {
      "type": 0,
      "value": "Erforderlich. Der zu analysierende URI."
    }
  ],
  "iRjBf4": [
    {
      "type": 0,
      "value": "Für diese Aktion sind Tests konfiguriert."
    }
  ],
  "iU1OJh": [
    {
      "type": 0,
      "value": "Erweitern"
    }
  ],
  "iU5Fdh": [
    {
      "type": 0,
      "value": "Manipulationsfunktionen"
    }
  ],
  "iUs7pv": [
    {
      "type": 0,
      "value": "Abbrechen"
    }
  ],
  "iql+jn": [
    {
      "type": 1,
      "value": "seconds"
    },
    {
      "type": 0,
      "value": "s"
    }
  ],
  "j2MU0b": [
    {
      "type": 0,
      "value": "Gibt ein Objekt mit einer entfernten Eigenschaft zurück."
    }
  ],
  "j39557": [
    {
      "type": 0,
      "value": "Gibt den Wert der angegebenen Variablen zurück."
    }
  ],
  "jHHF/u": [
    {
      "type": 0,
      "value": "Hiermit wird eine zufällige ganze Zahl aus einem angegebenen Bereich zurückgegeben. Nur die Untergrenze des Bereichs wird eingeschlossen."
    }
  ],
  "jKsMS6": [
    {
      "type": 0,
      "value": "Erforderlich. Der Ausdruck, der negiert wird."
    }
  ],
  "jQ0Aqj": [
    {
      "type": 0,
      "value": "Erforderlich. Der Wert, der in eine Zeichenfolge konvertiert wird."
    }
  ],
  "jVpanH": [
    {
      "type": 0,
      "value": "Erforderlich. Eine Base64-Eingabezeichenfolge."
    }
  ],
  "jcA3Ig": [
    {
      "type": 0,
      "value": "Erforderlich. Der Schlüsselname der zurückzugebenden Formulardatenwerte."
    }
  ],
  "jfInxm": [
    {
      "type": 0,
      "value": "In JSON bearbeiten"
    }
  ],
  "k/oqFL": [
    {
      "type": 0,
      "value": "Erforderlich. Die Base64-codierte Zeichenfolge."
    }
  ],
  "k41+13": [
    {
      "type": 0,
      "value": "Übersprungen"
    }
  ],
  "k5tGEr": [
    {
      "type": 0,
      "value": "Ja"
    }
  ],
  "kHcCxH": [
    {
      "type": 1,
      "value": "minutes"
    },
    {
      "type": 0,
      "value": "m "
    },
    {
      "type": 1,
      "value": "seconds"
    },
    {
      "type": 0,
      "value": "s"
    }
  ],
  "kN6kce": [
    {
      "type": 0,
      "value": "Gibt eine Zeichenfolgendarstellung einer Base64-Eingabezeichenfolge zurück."
    }
  ],
  "kYivbS": [
    {
      "type": 0,
      "value": "Herunterladen (ALT/WAHLTASTE + klicken)"
    }
  ],
  "kZuYgD": [
    {
      "type": 0,
      "value": "Gibt TRUE zurück, wenn das erste Argument kleiner als das zweite ist."
    }
  ],
  "keb4r1": [
    {
      "type": 0,
      "value": "Gibt TRUE zurück, wenn zwei Werte gleich sind."
    }
  ],
  "knylNW": [
    {
      "type": 0,
      "value": "Erforderlich. Dieser Wert ist die nächste ganze Zahl nach der höchsten ganzen Zahl, die zurückgegeben werden konnte."
    }
  ],
  "l36V56": [
    {
      "type": 1,
      "value": "hours"
    },
    {
      "type": 0,
      "value": " Stunden "
    },
    {
      "type": 1,
      "value": "minutes"
    },
    {
      "type": 0,
      "value": " Minuten"
    }
  ],
  "lPTdSf": [
    {
      "type": 0,
      "value": "Trigger ausführen"
    }
  ],
  "lV77P8": [
    {
      "type": 0,
      "value": "Titel"
    }
  ],
  "lgs5sf": [
    {
      "type": 0,
      "value": "Zustandsloser Ausführungsmodus:"
    }
  ],
  "ljAOR6": [
    {
      "type": 0,
      "value": "Kompakteigenschaft für actions(\"Aktionsname\").outputs.body"
    }
  ],
  "lztiwS": [
    {
      "type": 0,
      "value": "Istwert"
    }
  ],
  "m7Y6Qf": [
    {
      "type": 0,
      "value": "Test"
    }
  ],
  "m8Q61y": [
    {
      "type": 0,
      "value": "Name"
    }
  ],
  "mGUdCO": [
    {
      "type": 0,
      "value": "Hiermit wird ein Zeitstempel zurückgegeben, der der aktuellen Uhrzeit abzüglich des angegebenen Zeitintervalls entspricht."
    }
  ],
  "mGpKsl": [
    {
      "type": 0,
      "value": "Gibt eine Zeichenfolgendarstellung eines Daten-URI zurück."
    }
  ],
  "mPakaD": [
    {
      "type": 0,
      "value": "URL codiert die Eingabezeichenfolge."
    }
  ],
  "mZRMD9": [
    {
      "type": 0,
      "value": "Erforderlich. Die Zeichenfolge, die in Kleinbuchstaben konvertiert werden soll. Wenn für ein Zeichen in der Zeichenfolge keine Entsprechung in Kleinbuchstaben vorhanden ist, wird das Zeichen unverändert in die zurückgegebene Zeichenfolge übernommen."
    }
  ],
  "n35O/+": [
    {
      "type": 0,
      "value": "Erforderlich. Der Wert, der in eine Gleitkommazahl konvertiert wird."
    }
  ],
  "nGds/r": [
    {
      "type": 0,
      "value": "Erforderlich. Das Objekt, bei dem geprüft wird, ob es kleiner oder gleich dem Vergleichswert ist."
    }
  ],
  "nHseED": [
    {
      "type": 0,
      "value": "Erforderlich. Hiermit wird angegeben, um wie viele Zeiteinheiten die gewünschte Uhrzeit in der Zukunft liegt."
    }
  ],
  "nTA155": [
    {
      "type": 0,
      "value": "Erforderlich. Der Name der zu entfernenden Eigenschaft."
    }
  ],
  "ngsC44": [
    {
      "type": 0,
      "value": "Erforderlich. Das Objekt, bei dem geprüft wird, ob es kleiner als das Vergleichsobjekt ist."
    }
  ],
  "nkk1mu": [
    {
      "type": 0,
      "value": "Fügt einem übergebenen Zeichenfolgen-Zeitstempel eine ganze Zahl von Minuten hinzu."
    }
  ],
  "o/0SEj": [
    {
      "type": 0,
      "value": "Gibt das letzte Element im übergebenen Array oder in der übergebenen Zeichenfolge zurück."
    }
  ],
  "o14STH": [
    {
      "type": 0,
      "value": "Erforderlich. Der XML-Code, in dem der XPath-Ausdruck ausgewertet werden soll."
    }
  ],
  "o1HOyf": [
    {
      "type": 1,
      "value": "current_page"
    },
    {
      "type": 0,
      "value": " von "
    },
    {
      "type": 1,
      "value": "max_page"
    }
  ],
  "oAFcW6": [
    {
      "type": 0,
      "value": "Erforderlich. Der dataURI, der in die Binärdarstellung decodiert werden soll."
    }
  ],
  "oV0xQ9": [
    {
      "type": 0,
      "value": "Geben Sie den Ausführungsbezeichner ein, um die Ausführung zu öffnen."
    }
  ],
  "p/0r2N": [
    {
      "type": 0,
      "value": "Erforderlich. Der Schlüsselname des zurückzugebenden Formulardatenwerts."
    }
  ],
  "p16/4S": [
    {
      "type": 0,
      "value": "Header"
    }
  ],
  "pIczsS": [
    {
      "type": 0,
      "value": "Endzeit"
    }
  ],
  "pOTcUO": [
    {
      "type": 0,
      "value": "Erforderlich. Die Werte, die zu einem Array gruppiert werden sollen."
    }
  ],
  "pRUJff": [
    {
      "type": 0,
      "value": "Parameter"
    }
  ],
  "pXmFGf": [
    {
      "type": 0,
      "value": "Eingabe in einen XML-Wert konvertieren"
    }
  ],
  "pYtSyE": [
    {
      "type": 0,
      "value": "Erforderlich. Die Zahl, durch die der Dividend zu teilen ist. Nach der Division wird der Rest verwendet."
    }
  ],
  "pcuZKB": [
    {
      "type": 0,
      "value": "Gibt ein einzelnes Array oder Objekt zurück, das gemeinsame Elemente zwischen übergebenen Arrays oder Objekten aufweist. Bei den Parametern für die Funktion kann es sich entweder um einen Satz von Objekten oder um einen Satz von Arrays handeln (keine Mischung aus beidem). Wenn zwei Objekte mit dem gleichen Namen vorhanden sind, wird das letzte Objekt mit diesem Namen in das endgültige Objekt aufgenommen."
    }
  ],
  "pozypE": [
    {
      "type": 0,
      "value": "Entfernt führende und nachfolgende Leerzeichen aus einer Zeichenfolge."
    }
  ],
  "pr9GwA": [
    {
      "type": 0,
      "value": "Aktualisieren"
    }
  ],
  "q/+Uex": [
    {
      "type": 0,
      "value": "Gibt einen XML-Knoten, einen Knotensatz oder Wert in JSON-Schreibweise aus dem angegebenen XPath-Ausdruck zurück."
    }
  ],
  "q2OCEx": [
    {
      "type": 0,
      "value": "Erforderlich. Der Wert, der der Eigenschaft zugewiesen werden soll."
    }
  ],
  "q2w8Sk": [
    {
      "type": 0,
      "value": "Parameter in Zeichenfolge konvertieren"
    }
  ],
  "q87X20": [
    {
      "type": 0,
      "value": "Fügt einem übergebenen Zeichenfolgen-Zeitstempel eine ganze Zahl von Sekunden hinzu."
    }
  ],
  "qGfwxW": [
    {
      "type": 0,
      "value": "Verwaltete Identität"
    }
  ],
  "qJpnIL": [
    {
      "type": 0,
      "value": "Prüft, ob die Zeichenfolge mit einem Wert endet (Groß-/Kleinschreibung nicht relevant, invariante Kultur)."
    }
  ],
  "qSejoi": [
    {
      "type": 0,
      "value": "Gibt TRUE zurück, wenn das erste Argument kleiner als das zweite oder gleich ist."
    }
  ],
  "qSt0Sb": [
    {
      "type": 0,
      "value": "Erforderlich"
    }
  ],
  "qUWBUX": [
    {
      "offset": 0,
      "options": {
        "one": {
          "value": [
            {
              "type": 7
            },
            {
              "type": 0,
              "value": " Tag"
            }
          ]
        },
        "other": {
          "value": [
            {
              "type": 7
            },
            {
              "type": 0,
              "value": " Tage"
            }
          ]
        }
      },
      "pluralType": "cardinal",
      "type": 6,
      "value": "days"
    }
  ],
  "qc5S69": [
    {
      "type": 0,
      "value": "Gibt die Anzahl von Elementen in einem Array oder einer Zeichenfolge zurück."
    }
  ],
  "qnI4Y1": [
    {
      "type": 0,
      "value": "Erforderlich. Der Wert, der in eine ganze Zahl konvertiert wird."
    }
  ],
  "r8aZXs": [
    {
      "type": 0,
      "value": "Ermöglicht einem Ausdruck das Ableiten seines Werts aus anderen JSON-Name/Wert-Paaren oder aus der Ausgabe der Laufzeitaktion."
    }
  ],
  "r9SVE4": [
    {
      "type": 0,
      "value": "Int."
    }
  ],
  "rAyuzv": [
    {
      "type": 0,
      "value": "Nein"
    }
  ],
  "rCl53e": [
    {
      "type": 0,
      "value": "Kartentitel"
    }
  ],
  "raBiud": [
    {
      "type": 0,
      "value": "Erforderlich. Entweder ein Array von Werten zum Auffinden des höchsten Werts oder der erste Wert aus einem Satz."
    }
  ],
  "rcz4w4": [
    {
      "type": 0,
      "value": "Gibt eine URI-codierte Darstellung eines Werts zurück."
    }
  ],
  "s5RV9B": [
    {
      "type": 0,
      "value": "Gibt die Jahrestagkomponente eines Zeichenfolgen-Zeitstempels zurück."
    }
  ],
  "sDkAVZ": [
    {
      "type": 0,
      "value": "Gibt ein Array von Werten zurück, das dem Schlüsselnamen aus der form-data- oder form-encoded-Triggerausgabe entspricht."
    }
  ],
  "sZ0G/Z": [
    {
      "type": 0,
      "value": "Erforderlich. Hiermit wird eine Zeichenfolge mit der im Intervall festgelegten Zeiteinheit angegeben, die hinzugefügt werden soll."
    }
  ],
  "sbPZ9S": [
    {
      "type": 0,
      "value": "Erforderlich. Die Sammlung, bei der geprüft werden soll, ob sie leer ist."
    }
  ],
  "sfJTHV": [
    {
      "type": 0,
      "value": "Erforderlich. Die Zahl, die vom Minuenden abgezogen werden soll."
    }
  ],
  "shF9tZ": [
    {
      "type": 0,
      "value": "Schlüssel"
    }
  ],
  "soqP+Z": [
    {
      "type": 0,
      "value": "Gibt TRUE zurück, wenn einer der Parameter TRUE ist."
    }
  ],
  "ss5JPH": [
    {
      "type": 0,
      "value": "Neuer Parameter"
    }
  ],
  "t+XCkg": [
    {
      "type": 0,
      "value": "Erforderlich. Hiermit wird eine Zeichenfolge angegeben, die den Namen der Zielzeitzone enthält. Weitere Informationen finden Sie unter https://msdn.microsoft.com/de-de/library/gg154758.aspx."
    }
  ],
  "tE7Zam": [
    {
      "type": 0,
      "value": "Gibt die URL zum Aufrufen des Triggers oder der Aktion zurück."
    }
  ],
  "tImHz/": [
    {
      "type": 1,
      "value": "days"
    },
    {
      "type": 0,
      "value": "d "
    },
    {
      "type": 1,
      "value": "hours"
    },
    {
      "type": 0,
      "value": "h"
    }
  ],
  "tLZ9Sh": [
    {
      "type": 0,
      "value": "Erforderlich. Der Index des abzurufenden Teils."
    }
  ],
  "tMRPnG": [
    {
      "type": 0,
      "value": "Diese Funktion stellt Ihnen Details für den Workflow selbst zur Laufzeit bereit."
    }
  ],
  "tNoZx2": [
    {
      "type": 0,
      "value": "Typ"
    }
  ],
  "tVmUCd": [
    {
      "type": 0,
      "value": "Trigger"
    }
  ],
  "tZj2Xn": [
    {
      "type": 0,
      "value": "Gibt TRUE zurück, wenn das erste Argument größer als das zweite ist."
    }
  ],
  "taPCmY": [
    {
      "type": 0,
      "value": "Erforderlich. Die Anzahl der zu addierenden Stunden. Kann negativ sein, um Stunden zu subtrahieren."
    }
  ],
  "tu8I7j": [
    {
      "type": 0,
      "value": "Vorgänge"
    }
  ],
  "uN4zFU": [
    {
      "type": 0,
      "value": "OK"
    }
  ],
  "uR9WuI": [
    {
      "type": 0,
      "value": "Erforderlich. Die auszuwertenden Sammlungen. Ein Objekt, das sich in einer Sammlung befindet, wird auch im Ergebnis angezeigt."
    }
  ],
  "uUlBZ8": [
    {
      "type": 0,
      "value": "Fügt einem übergebenen Zeichenfolgen-Zeitstempel eine ganze Zahl von Stunden hinzu."
    }
  ],
  "uc/PoD": [
    {
      "type": 0,
      "value": "Erforderlich. Hiermit wird angegeben, um wie viele Zeiteinheiten die gewünschte Uhrzeit in der Vergangenheit liegt."
    }
  ],
  "uczA5c": [
    {
      "type": 0,
      "value": "Erforderlich. Die Zeichenfolge, die möglicherweise den Wert enthält."
    }
  ],
  "ut5Med": [
    {
      "type": 0,
      "value": "Standardwert"
    }
  ],
  "uzsleE": [
    {
      "type": 0,
      "value": "Erstellt ein Array aus den Parametern."
    }
  ],
  "v39HKj": [
    {
      "type": 0,
      "value": "Generiert eine global eindeutige Zeichenfolge (GUID)."
    }
  ],
  "vEBhDX": [
    {
      "type": 0,
      "value": "Gibt den letzten Index eines Werts innerhalb einer Zeichenfolge zurück (Groß-/Kleinschreibung nicht relevant, invariante Kultur)."
    }
  ],
  "vQcQkU": [
    {
      "type": 0,
      "value": "Erforderlich. Der Wert, mit dem die Zeichenfolge möglicherweise endet."
    }
  ],
  "vSlNPe": [
    {
      "type": 0,
      "value": "Löschen"
    }
  ],
  "va40BJ": [
    {
      "type": 0,
      "value": "Erforderlich. Der Name der Aktion, deren Ausgaben Sie erhalten möchten."
    }
  ],
  "vwH/XV": [
    {
      "type": 0,
      "value": "Parameter erstellen"
    }
  ],
  "vz2gZC": [
    {
      "type": 0,
      "value": "Workfloweigenschaften"
    }
  ],
  "wEaGWn": [
    {
      "type": 0,
      "value": "Hiermit wird ein Ganzzahlwert einer angegebenen Zeiteinheit von einem übergebenen Zeichenfolgen-Zeitstempel abgezogen."
    }
  ],
  "wFCkpM": [
    {
      "type": 0,
      "value": "Erforderlich. Entweder ein Array von Werten zum Auffinden des niedrigsten Werts oder der erste Wert aus einem Satz."
    }
  ],
  "wHYQyg": [
    {
      "type": 0,
      "value": "Timeout"
    }
  ],
  "wQcEXt": [
    {
      "type": 0,
      "value": "Erforderlich. Die Zeichenfolge, die nach Parameter 2 durchsucht und mit Parameter 3 aktualisiert wird, wenn Parameter 2 in Parameter 1 gefunden wird."
    }
  ],
  "wQsEwc": [
    {
      "type": 0,
      "value": "Erforderlich. Die Länge der Teilzeichenfolge."
    }
  ],
  "wWVQuK": [
    {
      "type": 0,
      "value": "Gibt einen angegebenen Wert basierend darauf zurück, ob der Ausdruck in TRUE oder FALSE ausgewertet wurde."
    }
  ],
  "wmDUGV": [
    {
      "type": 0,
      "value": "Hiermit wird ein aus einer Quellzeitzone übergebener Zeichenfolgen-Zeitstempel in einen UTC-Wert konvertiert."
    }
  ],
  "wmw/ai": [
    {
      "type": 0,
      "value": "Gibt ein einzelnes Array oder ein Objekt mit allen Elementen zurück, die entweder in dem Array oder in dem Objekt enthalten sind, das an diese Funktion übergeben wurde."
    }
  ],
  "woJQhv": [
    {
      "type": 0,
      "value": "Rückruf-URL:"
    }
  ],
  "x0or2o": [
    {
      "type": 0,
      "value": "Erforderlich. Die Sammlung, für die die Länge abgerufen werden soll."
    }
  ],
  "xJ6vjn": [
    {
      "type": 0,
      "value": "Gibt eine Zeichenfolgendarstellung einer URI-codierten Zeichenfolge zurück."
    }
  ],
  "xOAOHM": [
    {
      "type": 0,
<<<<<<< HEAD
      "value": "Editor Input"
=======
      "value": "Editoreingabe"
>>>>>>> f2099bd0
    }
  ],
  "xV/oyK": [
    {
      "type": 0,
      "value": "Erforderlich. Der Name der neuen oder vorhandenen Eigenschaft."
    }
  ],
  "xYyPR8": [
    {
      "type": 0,
      "value": "Gibt den Pfad aus einem URI zurück. Falls der Pfad nicht angegeben ist, wird \"/\" zurückgegeben."
    }
  ],
  "xt5TeT": [
    {
      "type": 0,
      "value": "Parameter werden workflowübergreifend in einer Logik-App freigegeben."
    }
  ],
  "xwEX2/": [
    {
      "type": 0,
      "value": "Wert"
    }
  ],
  "y3AZQB": [
    {
      "type": 0,
      "value": "Erforderlich. Das Objekt, das für Gleichheit verglichen werden soll."
    }
  ],
  "y6BcVN": [
    {
      "type": 0,
      "value": "Erforderlich. Die Zeichenfolge, in der die URL-unsicheren Zeichen mit Escapezeichen versehen werden sollen."
    }
  ],
  "yBrsFJ": [
    {
      "type": 0,
      "value": "Erforderlich. Der Wert, der in ein Array konvertiert wird."
    }
  ],
  "yOkPGx": [
    {
      "type": 0,
      "value": "Logo für "
    },
    {
      "type": 1,
      "value": "connectorName"
    }
  ],
  "yqRrQ/": [
    {
      "type": 0,
      "value": "Datums- und Uhrzeitfunktionen"
    }
  ],
  "z4YYlQ": [
    {
      "type": 0,
      "value": "Geben Sie einen Standardwert für den Parameter ein."
    }
  ],
  "zBMVKg": [
    {
      "type": 0,
      "value": "Erforderlich. Der Wert, der in eine Dezimalzahl konvertiert wird."
    }
  ],
  "zIDVd9": [
    {
      "type": 0,
      "value": "Erforderlich. Der Wert, der in einen nativen Typwert konvertiert wird."
    }
  ],
  "zcZpHT": [
    {
      "type": 0,
      "value": "Konvertiert eine Zeichenfolge in ein Datum, mit optional einem Gebietsschema und einem Format."
    }
  ],
  "ziYCiA": [
    {
      "type": 0,
      "value": "Zusammenfassung"
    }
  ],
  "zjDJwP": [
    {
      "type": 0,
      "value": "Gleitkomma"
    }
  ],
  "znGyyU": [
    {
      "type": 0,
      "value": "Hiermit wird ein Ganzzahlwert einer angegebenen Zeiteinheit zu einem übergebenen Zeichenfolgen-Zeitstempel hinzugefügt."
    }
  ],
  "zxe9hh": [
    {
      "type": 0,
      "value": "Erforderlich. Die Anzahl der zu addierenden Minuten. Kann negativ sein, um Minuten zu subtrahieren."
    }
  ]
}<|MERGE_RESOLUTION|>--- conflicted
+++ resolved
@@ -1452,11 +1452,7 @@
   "W8cbO8": [
     {
       "type": 0,
-<<<<<<< HEAD
-      "value": "Clear"
-=======
       "value": "Löschen"
->>>>>>> f2099bd0
     }
   ],
   "WS9kXD": [
@@ -2738,11 +2734,7 @@
   "xOAOHM": [
     {
       "type": 0,
-<<<<<<< HEAD
-      "value": "Editor Input"
-=======
       "value": "Editoreingabe"
->>>>>>> f2099bd0
     }
   ],
   "xV/oyK": [
