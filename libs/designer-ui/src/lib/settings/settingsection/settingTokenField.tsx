--- conflicted
+++ resolved
@@ -217,12 +217,9 @@
           getTokenPicker={getTokenPicker}
           onChange={onValueChange}
           BasePlugins={{ tokens: showTokens }}
-<<<<<<< HEAD
-          readonly={readOnly}
-          tokenPickerButtonProps={tokenpickerButtonProps}
-=======
+          readonly={readOnly}
+          tokenPickerButtonProps={tokenpickerButtonProps}
           data-automation-id={`msla-setting-token-editor-authenticationeditor-${label}`}
->>>>>>> 6525cd86
         />
       );
 
