--- conflicted
+++ resolved
@@ -38,23 +38,16 @@
   IWorkflowService,
 } from '@microsoft/designer-client-services-logic-apps';
 import {
-<<<<<<< HEAD
-=======
-  ApiManagementService,
->>>>>>> 19864a44
   WorkflowService,
   LoggerService,
   LogEntryLevel,
   OperationManifestService,
-<<<<<<< HEAD
   FunctionService,
   ApiManagementService,
-=======
->>>>>>> 19864a44
 } from '@microsoft/designer-client-services-logic-apps';
 import type { OutputToken, ParameterInfo } from '@microsoft/designer-ui';
 import { getIntl } from '@microsoft/intl-logic-apps';
-import type { SchemaProperty, InputParameter } from '@microsoft/parsers-logic-apps';
+import type { SchemaProperty, InputParameter, SwaggerParser } from '@microsoft/parsers-logic-apps';
 import {
   isDynamicListExtension,
   isDynamicPropertiesExtension,
@@ -65,26 +58,16 @@
   DynamicSchemaType,
   ManifestParser,
   PropertyName,
-  SwaggerParser,
 } from '@microsoft/parsers-logic-apps';
-<<<<<<< HEAD
-import type { OpenAPIV2, OperationManifest, OperationManifestProperties } from '@microsoft/utils-logic-apps';
-import {
-=======
 import type { CustomSwaggerServiceDetails, OperationManifest, OperationManifestProperties } from '@microsoft/utils-logic-apps';
 import {
   CustomSwaggerServiceNames,
   UnsupportedException,
->>>>>>> 19864a44
   clone,
   equals,
   ConnectionReferenceKeyFormat,
   unmap,
   getObjectPropertyValue,
-<<<<<<< HEAD
-  CustomSwaggerServiceNames,
-=======
->>>>>>> 19864a44
 } from '@microsoft/utils-logic-apps';
 import type { Dispatch } from '@reduxjs/toolkit';
 
@@ -478,25 +461,6 @@
   manifestProperties: OperationManifestProperties,
   stepDefinition?: any
 ): Promise<SwaggerParser | undefined> => {
-<<<<<<< HEAD
-  const swaggerUrlLocation = manifestProperties.customSwagger?.location;
-  if (swaggerUrlLocation && stepDefinition) {
-    return getSwaggerFromEndpoint(getObjectPropertyValue(stepDefinition, swaggerUrlLocation));
-  }
-  const customSwaggerService = manifestProperties.customSwagger?.service;
-  let swagger: OpenAPIV2.Document | undefined;
-  if (customSwaggerService && stepDefinition) {
-    if (customSwaggerService.name === CustomSwaggerServiceNames.Function) {
-      swagger = await FunctionService().fetchFunctionAppSwagger(stepDefinition.inputs.functionApp.id);
-    } else if (customSwaggerService.name === CustomSwaggerServiceNames.ApiManagement) {
-      swagger = await ApiManagementService().fetchApiMSwagger(stepDefinition.inputs.api.id);
-    }
-    if (!swagger) return undefined;
-    return new SwaggerParser(swagger);
-  }
-
-  return undefined;
-=======
   if (!manifestProperties.customSwagger || !stepDefinition) {
     return undefined;
   }
@@ -517,7 +481,12 @@
 
 const getSwaggerFromService = async (serviceDetails: CustomSwaggerServiceDetails, stepInputs: any): Promise<SwaggerParser> => {
   const { name, operationId, parameters } = serviceDetails;
-  const service: any = name === CustomSwaggerServiceNames.ApiManagement ? ApiManagementService() : undefined;
+  const service: any =
+    name === CustomSwaggerServiceNames.ApiManagement
+      ? ApiManagementService()
+      : name === CustomSwaggerServiceNames.Function
+      ? FunctionService()
+      : undefined;
 
   if (!service || !service[operationId]) {
     throw new UnsupportedException(`The custom swagger service name '${name}' for operation '${operationId}' is not supported`);
@@ -527,7 +496,6 @@
     getObjectPropertyValue(stepInputs, parameters[parameterName].parameterReference.split('.'))
   );
   return service[operationId](...operationParameters);
->>>>>>> 19864a44
 };
 
 export const updateInvokerSettings = (
