/* eslint-disable @typescript-eslint/ban-types */
import type { RootState } from '../../state/store';
import { useIsDarkMode, useIsMonitoringView, useIsReadOnly, useShowChatBot } from '../../state/workflowLoadingSelectors';
import { DesignerCommandBar } from './DesignerCommandBar';
import type { ParametersData } from './Models/Workflow';
import type { WorkflowApp } from './Models/WorkflowApp';
import { ChildWorkflowService } from './Services/ChildWorkflow';
import { HttpClient } from './Services/HttpClient';
import {
  listCallbackUrl,
  saveWorkflowConsumption,
  useCurrentTenantId,
  useWorkflowAndArtifactsConsumption,
  useWorkflowApp,
} from './Services/WorkflowAndArtifacts';
import { ArmParser } from './Utilities/ArmParser';
import { WorkflowUtility } from './Utilities/Workflow';
import { Chatbot } from '@microsoft/chatbot';
import {
  BaseApiManagementService,
  BaseAppServiceService,
  BaseFunctionService,
  BaseGatewayService,
  BaseOAuthService,
  ConsumptionConnectionService,
  ConsumptionConnectorService,
  ConsumptionOperationManifestService,
  ConsumptionSearchService,
} from '@microsoft/designer-client-services-logic-apps';
import type { Workflow } from '@microsoft/logic-apps-designer';
<<<<<<< HEAD
import { DesignerProvider, BJSWorkflowProvider, Designer, getReactQueryClient } from '@microsoft/logic-apps-designer';
import { guid, isArmResourceId } from '@microsoft/utils-logic-apps';
=======
import { DesignerProvider, BJSWorkflowProvider, Designer } from '@microsoft/logic-apps-designer';
import { guid } from '@microsoft/utils-logic-apps';
>>>>>>> eabb5f93
import * as React from 'react';
import { useSelector } from 'react-redux';

const apiVersion = '2020-06-01';
const httpClient = new HttpClient();

const DesignerEditorConsumption = () => {
  const { id: workflowId } = useSelector((state: RootState) => ({
    // eslint-disable-next-line @typescript-eslint/no-non-null-assertion
    id: state.workflowLoader.resourcePath!,
  }));

  const isDarkMode = useIsDarkMode();
  const readOnly = useIsReadOnly();
  const isMonitoringView = useIsMonitoringView();
  const showChatBot = useShowChatBot();

  const queryClient = getReactQueryClient();

  // const workflowName = workflowId.split('/').splice(-1)[0];
  const siteResourceId = new ArmParser(workflowId).topmostResourceId;
  const {
    data: workflowAndArtifactsData,
    isLoading: isWorkflowAndArtifactsLoading,
    isError: isWorklowAndArtifactsError,
    error: workflowAndArtifactsError,
  } = useWorkflowAndArtifactsConsumption(workflowId);
  const {
    data: workflowAppData,
    isLoading: isWorkflowAppLoading,
    isError: isWorkflowAppError,
    error: workflowAppError,
  } = useWorkflowApp(siteResourceId, true);
  const { data: tenantId } = useCurrentTenantId();
  const [designerID, setDesignerID] = React.useState(guid());

  const { workflow, connectionReferences, parameters } = React.useMemo(
    () => getDataForConsumption(workflowAndArtifactsData),
    [workflowAndArtifactsData]
  );
  const { definition } = workflow;

  const getConnectionConfiguration = async (_connectionId: string): Promise<any> => {
    return undefined;
  };

  const discardAllChanges = () => {
    setDesignerID(guid());
  };
  const canonicalLocation = WorkflowUtility.convertToCanonicalFormat(workflowAppData?.location ?? '');
  const services = React.useMemo(
    () =>
      getDesignerServices(
        workflowId,
        workflowAppData as WorkflowApp,
        getConnectionConfiguration,
        tenantId,
        canonicalLocation,
        undefined,
        queryClient
      ),
    // eslint-disable-next-line react-hooks/exhaustive-deps
    [workflowId, workflowAppData, tenantId, canonicalLocation, designerID]
  );

  const [parsedDefinition, setParsedDefinition] = React.useState<any>(undefined);

  React.useEffect(() => {
    (async () => {
      if (!services) return;
      if (!(definition as any)?.actions) return;
      setParsedDefinition(definition);
    })();
  }, [definition, services]);

  // Our iframe root element is given a strange padding (not in this repo), this removes it
  React.useEffect(() => {
    const root = document.getElementById('root');
    if (root) {
      root.style.padding = '0px';
      root.style.overflow = 'hidden';
    }
  }, []);

  const isLoading = React.useMemo(
    () => isWorkflowAndArtifactsLoading || isWorkflowAppLoading,
    [isWorkflowAndArtifactsLoading, isWorkflowAppLoading]
  );

  const isError = React.useMemo(() => isWorklowAndArtifactsError || isWorkflowAppError, [isWorklowAndArtifactsError, isWorkflowAppError]);

  const error = React.useMemo(() => workflowAndArtifactsError ?? workflowAppError, [workflowAndArtifactsError, workflowAppError]);

  if (!parsedDefinition || isLoading) {
    // eslint-disable-next-line react/jsx-no-useless-fragment
    return <></>;
  }

  if (isError) {
    throw error;
  }

  if (isWorklowAndArtifactsError) throw workflowAndArtifactsError;

  const saveWorkflowFromDesigner = async (workflowFromDesigner: Workflow): Promise<void> => {
    if (!workflowAndArtifactsData) return;
    const { definition, connectionReferences, parameters } = workflowFromDesigner;
    const workflowToSave = {
      ...workflow,
      definition,
      parameters,
      connections: {},
    };

    try {
      const newConnectionsObj: Record<string, any> = {};
      if (Object.keys(connectionReferences ?? {}).length) {
        await Promise.all(
          Object.keys(connectionReferences).map(async (referenceKey) => {
            const reference = connectionReferences[referenceKey];
            const {
              api: { id: apiId },
              connection: { id: connectionId },
              connectionName,
              connectionProperties,
            } = reference;
            newConnectionsObj[referenceKey] = {
              id: apiId,
              connectionId,
              connectionName,
              connectionProperties,
            };
          })
        );
      }
      workflowToSave.connections = newConnectionsObj;

      const response = await saveWorkflowConsumption(workflowAndArtifactsData, workflowToSave);
      alert(`Workflow saved successfully!`);
      return response;
    } catch (e: any) {
      console.error(e);
      alert(`Error saving workflow, check console for error object`);
      return;
    }
  };

  return (
    <div key={designerID} style={{ height: 'inherit', width: 'inherit' }}>
      <DesignerProvider locale={'en-US'} options={{ services, isDarkMode, readOnly, isMonitoringView, useLegacyWorkflowParameters: true }}>
        {workflow?.definition ? (
          <BJSWorkflowProvider workflow={{ definition: parsedDefinition, connectionReferences, parameters }}>
            <div style={{ height: 'inherit', width: 'inherit' }}>
              <DesignerCommandBar
                id={workflowId}
                saveWorkflow={saveWorkflowFromDesigner}
                discard={discardAllChanges}
                location={canonicalLocation}
                isReadOnly={readOnly}
                isDarkMode={isDarkMode}
                isConsumption
              />
              <Designer />
              {showChatBot ? <Chatbot /> : null}
            </div>
          </BJSWorkflowProvider>
        ) : null}
      </DesignerProvider>
    </div>
  );
};

const getDesignerServices = (
  workflowId: string,
  workflow: any,
  getConfiguration: (connectionId: string) => Promise<any>,
  tenantId: string | undefined,
  location: string,
  loggerService?: any,
  queryClient?: any
): any => {
<<<<<<< HEAD
  const siteResourceId = new ArmParser(workflowId).topmostResourceId;
  const armUrl = 'https://management.azure.com';
  const baseUrl = `${armUrl}${siteResourceId}/hostruntime/runtime/webhooks/workflow/api/management`;
=======
  console.log('### Getting services');
  const baseUrl = 'https://management.azure.com';
>>>>>>> eabb5f93
  const workflowName = workflowId.split('/').splice(-1)[0];
  const { subscriptionId, resourceGroup } = new ArmParser(workflowId);

  const defaultServiceParams = { baseUrl, httpClient, apiVersion };

  const connectionService = new ConsumptionConnectionService({
    apiVersion: '2018-07-01-preview',
    baseUrl,
    subscriptionId,
    resourceGroup,
    location,
    tenantId,
    httpClient,
  });
  const apimService = new BaseApiManagementService({
    ...defaultServiceParams,
    apiVersion: '2019-12-01',
    subscriptionId,
    includeBasePathInTemplate: true,
    queryClient,
  });
  const childWorkflowService = new ChildWorkflowService({ apiVersion, baseUrl, siteResourceId: workflowId, httpClient, workflowName });

  const appServiceService = new BaseAppServiceService({
    ...defaultServiceParams,
    apiVersion: '2022-03-01',
    subscriptionId,
  });
  const connectorService = new ConsumptionConnectorService({
    ...defaultServiceParams,
    clientSupportedOperations: [
      ['connectionProviders/localWorkflowOperation', 'invokeWorkflow'],
      ['connectionProviders/xmlOperations', 'xmlValidation'],
      ['connectionProviders/xmlOperations', 'xmlTransform'],
      ['connectionProviders/liquidOperations', 'liquidJsonToJson'],
      ['connectionProviders/liquidOperations', 'liquidJsonToText'],
      ['connectionProviders/liquidOperations', 'liquidXmlToJson'],
      ['connectionProviders/liquidOperations', 'liquidXmlToText'],
      ['connectionProviders/flatFileOperations', 'flatFileDecoding'],
      ['connectionProviders/flatFileOperations', 'flatFileEncoding'],
      ['connectionProviders/swiftOperations', 'SwiftDecode'],
      ['connectionProviders/swiftOperations', 'SwiftEncode'],
      ['/connectionProviders/apiManagementOperation', 'apiManagement'],
      ['connectionProviders/http', 'httpswaggeraction'],
      ['connectionProviders/http', 'httpswaggertrigger'],
    ].map(([connectorId, operationId]) => ({ connectorId, operationId })),
    getConfiguration,
    schemaClient: {
      getLogicAppSwagger: (args: any) => childWorkflowService.getLogicAppSwagger(args.parameters.workflowId),
      getApimOperationSchema: (args: any) => {
        const { parameters, isInput = false } = args;
        const { apiId, operationId } = parameters;
        if (!apiId || !operationId) return Promise.resolve();
        return apimService.getOperationSchema(apiId, operationId, isInput);
      },
      getSwaggerOperationSchema: (args: any) => {
        const { parameters, isInput } = args;
        return appServiceService.getOperationSchema(parameters.swaggerUrl, parameters.operationId, isInput);
      },
      getMapSchema: (_args: any) => {
        throw new Error('getMapSchema not implemented for consumption standalone');
      },
    },
    valuesClient: {
      getSwaggerOperations: (args: any) => {
        const { nodeMetadata } = args;
        const swaggerUrl = nodeMetadata?.['apiDefinitionUrl'];
        return appServiceService.getOperations(swaggerUrl);
      },
      getApimOperations: (args: any) => {
        const { configuration } = args;
        if (!configuration?.connection?.apiId) {
          throw new Error('Missing api information to make dynamic call');
        }
        return apimService.getOperations(configuration?.connection?.apiId);
      },
    },
    apiHubServiceDetails: {
      apiVersion: '2018-07-01-preview',
      baseUrl,
      subscriptionId,
      resourceGroup,
    },
    workflowReferenceId: '',
  });
  const gatewayService = new BaseGatewayService({
    baseUrl,
    httpClient,
    apiVersions: {
      subscription: apiVersion,
      gateway: '2016-06-01',
    },
  });

  const operationManifestService = new ConsumptionOperationManifestService({
    ...defaultServiceParams,
    apiVersion: '2022-09-01-preview',
    subscriptionId,
    location: location || 'location',
  });
  const searchService = new ConsumptionSearchService({
    ...defaultServiceParams,
    openApiConnectionMode: false, // This should be turned on for Open Api testing.
    apiHubServiceDetails: {
      apiVersion: '2018-07-01-preview',
      openApiVersion: undefined, //'2022-09-01-preview', Uncomment to test Open Api
      subscriptionId,
      location,
    },
    isDev: false,
  });

  const oAuthService = new BaseOAuthService({
    ...defaultServiceParams,
    apiVersion: '2018-07-01-preview',
    subscriptionId,
    resourceGroup,
    location,
  });

  const workflowService = {
    getCallbackUrl: (triggerName: string) => listCallbackUrl(workflowId, triggerName, true),
    getAppIdentity: () => workflow?.identity,
    isExplicitAuthRequiredForManagedIdentity: () => true,
  };

  const functionService = new BaseFunctionService({
    baseUrl,
    apiVersion,
    subscriptionId,
    httpClient,
  });

  return {
    appServiceService,
    connectionService,
    connectorService,
    gatewayService,
    operationManifestService,
    searchService,
    loggerService,
    oAuthService,
    workflowService,
    apimService,
    functionService,
  };
};

const getDataForConsumption = (data: any) => {
  const properties = data?.properties as any;

  const definition = removeProperties(properties?.definition, ['parameters']);
  const connections = properties?.parameters?.$connections?.value ?? {};

  const workflow = { definition, connections };
  const connectionsData: Record<string, any> = {};
  const connectionReferences = formatConnectionReferencesForConsumption(connections);
  const parameters: ParametersData = formatWorkflowParametersForConsumption(properties);

  return { workflow, connectionsData, connectionReferences, parameters };
};

const removeProperties = (obj: any = {}, props: string[] = []): Object => {
  return Object.fromEntries(Object.entries(obj).filter(([key]) => !props.includes(key)));
};

const formatConnectionReferencesForConsumption = (connectionReferences: Record<string, any>): any => {
  return Object.fromEntries(
    Object.entries(connectionReferences).map(([key, value]) => [key, formatConnectionReferenceForConsumption(value)])
  );
};

const formatConnectionReferenceForConsumption = (connectionReference: any): any => {
  const connectionReferenceCopy = { ...connectionReference };
  connectionReferenceCopy.connection = { id: connectionReference.connectionId };
  delete connectionReferenceCopy.connectionId;
  connectionReferenceCopy.api = { id: connectionReference.id };
  delete connectionReferenceCopy.id;
  return connectionReferenceCopy;
};

const formatWorkflowParametersForConsumption = (properties: any): ParametersData => {
  const parameters = removeProperties(properties?.definition?.parameters, ['$connections']) as ParametersData;
  Object.entries(properties?.parameters ?? {}).forEach(([key, parameter]: [key: string, parameter: any]) => {
    if (parameters[key]) parameters[key].value = parameter?.value;
  });
  return parameters;
};

export default DesignerEditorConsumption;<|MERGE_RESOLUTION|>--- conflicted
+++ resolved
@@ -28,13 +28,8 @@
   ConsumptionSearchService,
 } from '@microsoft/designer-client-services-logic-apps';
 import type { Workflow } from '@microsoft/logic-apps-designer';
-<<<<<<< HEAD
 import { DesignerProvider, BJSWorkflowProvider, Designer, getReactQueryClient } from '@microsoft/logic-apps-designer';
-import { guid, isArmResourceId } from '@microsoft/utils-logic-apps';
-=======
-import { DesignerProvider, BJSWorkflowProvider, Designer } from '@microsoft/logic-apps-designer';
 import { guid } from '@microsoft/utils-logic-apps';
->>>>>>> eabb5f93
 import * as React from 'react';
 import { useSelector } from 'react-redux';
 
@@ -216,14 +211,7 @@
   loggerService?: any,
   queryClient?: any
 ): any => {
-<<<<<<< HEAD
-  const siteResourceId = new ArmParser(workflowId).topmostResourceId;
-  const armUrl = 'https://management.azure.com';
-  const baseUrl = `${armUrl}${siteResourceId}/hostruntime/runtime/webhooks/workflow/api/management`;
-=======
-  console.log('### Getting services');
   const baseUrl = 'https://management.azure.com';
->>>>>>> eabb5f93
   const workflowName = workflowId.split('/').splice(-1)[0];
   const { subscriptionId, resourceGroup } = new ArmParser(workflowId);
 
